--- conflicted
+++ resolved
@@ -346,12 +346,8 @@
 "       * calcSum, a bool specifying whether to report the sum of pixels between thresholds.\n"
 "\n"
 "  * force is a bool, specifying whether to force removal of the output vector if it exists\n"
-<<<<<<< HEAD
-"  * useBandNames is a bool, specifying whether to use the band names of the input dataset in the output file (if not uses b1, b2, etc.,\n"
 "  * noProjWarning is a bool, specifying whether to skip printing a warning if the vector and image have a different projections.\n"
-=======
 "  * useBandNames is a bool, specifying whether to use the band names of the input dataset in the output file (if not uses b1, b2, etc.)\n"
->>>>>>> 80c68173
 "  * pixelInPolyMethod is the method for determining if a pixel is included with a polygon of type rsgislib.zonalstats.METHOD_*.\n"},
 
     {"pixelStats2TXT", ZonalStats_PixelStats2TXT, METH_VARARGS, 
@@ -373,12 +369,8 @@
 "       * calcMode, a bool specifying whether to report the mode of pixels between thresholds (for integer datasets only).\n"
 "       * calcSum, a bool specifying whether to report the sum of pixels between thresholds.\n"
 "\n"
-<<<<<<< HEAD
-"  * useBandNames is a bool, specifying whether to use the band names of the input dataset in the output file (if not uses b1, b2, etc.,\n"
+"  * useBandNames is a bool, specifying whether to use the band names of the input dataset in the output file (if not uses b1, b2, etc.)\n"
 "  * noProjWarning is a bool, specifying whether to skip printing a warning if the vector and image have a different projections.\n"
-=======
-"  * useBandNames is a bool, specifying whether to use the band names of the input dataset in the output file (if not uses b1, b2, etc.)\n"
->>>>>>> 80c68173
 "  * pixelInPolyMethod is the method for determining if a pixel is included with a polygon of type rsgislib.zonalstats.METHOD_*.\n"},
 
     {NULL}        /* Sentinel */
