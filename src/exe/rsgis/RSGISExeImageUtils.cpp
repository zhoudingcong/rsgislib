/*
 *  RSGISExeImageUtils.cpp
 *  RSGIS_LIB
 *
 *  Created by Pete Bunting on 11/12/2008.
 *  Copyright 2008 RSGISLib.
 *
 *  RSGISLib is free software: you can redistribute it and/or modify
 *  it under the terms of the GNU General Public License as published by
 *  the Free Software Foundation, either version 3 of the License, or
 *  (at your option) any later version.
 *
 *  RSGISLib is distributed in the hope that it will be useful,
 *  but WITHOUT ANY WARRANTY; without even the implied warranty of
 *  MERCHANTABILITY or FITNESS FOR A PARTICULAR PURPOSE.  See the
 *  GNU General Public License for more details.
 *
 *  You should have received a copy of the GNU General Public License
 *  along with RSGISLib.  If not, see <http://www.gnu.org/licenses/>.
 *
 */

#include "RSGISExeImageUtils.h"

namespace rsgisexe{

RSGISExeImageUtils::RSGISExeImageUtils() : RSGISAlgorithmParameters()
{
	this->algorithm = "imageutils";

	this->option = RSGISExeImageUtils::none;
	this->interpolator = RSGISExeImageUtils::cubic;

	this->inputImage = "";
	this->outputImage = "";
	this->inputImages = NULL;
	this->inputVector = "";
	this->filenameAttribute = "";
	this->imageMask = "";
	this->inputDIR = "";
	this->outputDIR = "";
	this->proj = "";
	this->classColour = NULL;
	this->nodataValue = 0;
	this->maskValue = 0;
	this->resampleScale = 1;
	this->numImages = 0;
	this->numClasses = 0;
	this->projFromImage = true;
    this->imageFormat = "ENVI";
    this->outDataType = GDT_Float32;
}

RSGISAlgorithmParameters* RSGISExeImageUtils::getInstance()
{
	return new RSGISExeImageUtils();
}

void RSGISExeImageUtils::retrieveParameters(DOMElement *argElement) throw(RSGISXMLArgumentsException)
{
	RSGISMathsUtils mathUtils;
	RSGISFileUtils fileUtils;
    RSGISTextUtils textUtils;

	XMLCh *algorName = XMLString::transcode(this->algorithm.c_str());
	XMLCh *algorXMLStr = XMLString::transcode("algor");
	XMLCh *optionXMLStr = XMLString::transcode("option");
	XMLCh *optionColour = XMLString::transcode("colourimage");
	XMLCh *optionMosaic = XMLString::transcode("mosaic");
	XMLCh *optionInclude = XMLString::transcode("include");
	XMLCh *optionCut2Poly = XMLString::transcode("cut2poly");
    XMLCh *optionCut2Polys = XMLString::transcode("cut2polys");
	XMLCh *optionMask = XMLString::transcode("mask");
	XMLCh *optionResample = XMLString::transcode("resample");
	XMLCh *optionRasteriseDef = XMLString::transcode("rasterisedefiniens");
	XMLCh *projImage = XMLString::transcode("IMAGE");
	XMLCh *projOSGB = XMLString::transcode("OSGB");
    XMLCh *projNZ2000 = XMLString::transcode("NZ2000");
    XMLCh *projNZ1949 = XMLString::transcode("NZ1949");
	XMLCh *rsgisimageXMLStr = XMLString::transcode("rsgis:image");
	XMLCh *optionPrintProj4 = XMLString::transcode("printProj4");
	XMLCh *optionPrintWKT = XMLString::transcode("printWKT");
	XMLCh *optionExtract2DScatterPtxt = XMLString::transcode("extract2dscatterptxt");
	XMLCh *optionSGSmoothing = XMLString::transcode("sgsmoothing");
	XMLCh *optionCumulativeArea = XMLString::transcode("cumulativearea");
	XMLCh *optionCreateImage = XMLString::transcode("createimage");
	XMLCh *optionStretchImage = XMLString::transcode("stretch");
	XMLCh *optionHueColour = XMLString::transcode("huecolour");
	XMLCh *optionRemoveSpatialRef = XMLString::transcode("removespatialref");
	XMLCh *optionAddnoise = XMLString::transcode("addnoise");
    XMLCh *optionSubset = XMLString::transcode("subset");
    XMLCh *optionSubset2Polys = XMLString::transcode("subset2polys");
	XMLCh *optionDefineSpatialRef = XMLString::transcode("definespatialref");
	XMLCh *optionPanSharpen = XMLString::transcode("pansharpen");
    XMLCh *optionColourImageBands = XMLString::transcode("colourimagebands");
    XMLCh *optionCreateSlices = XMLString::transcode("createslices");
	XMLCh *optionClump = XMLString::transcode("clump");
    XMLCh *optionComposite = XMLString::transcode("composite");
    XMLCh *optionRelabel = XMLString::transcode("relabel");
    XMLCh *optionAssignProj = XMLString::transcode("assignproj");
    XMLCh *optionPopImgStats = XMLString::transcode("popimgstats");
    XMLCh *optionCreateCopy = XMLString::transcode("createcopy");
    XMLCh *optionCreateKMLFile = XMLString::transcode("createKMLFile");
    XMLCh *optionCreateTiles = XMLString::transcode("createtiles");
    XMLCh *optionBandColourUsage = XMLString::transcode("bandcolourusage");
    XMLCh *optionAssignSpatialInfo = XMLString::transcode("assignspatialinfo");
    XMLCh *optionGenAssessPoints = XMLString::transcode("genassesspoints");
    XMLCh *optionUniquePxlClumps = XMLString::transcode("uniquepxlclumps");
    XMLCh *optionSubset2Image = XMLString::transcode("subset2img");
    XMLCh *optionDefineImgTiles = XMLString::transcode("defineimgtiles");
    XMLCh *optionGenTileMasks = XMLString::transcode("gentilemasks");
    XMLCh *optionCutOutTile = XMLString::transcode("cutouttile");
    XMLCh *optionStretchImageWithStats = XMLString::transcode("stretchwithstats");
    XMLCh *optionSubSampleImage = XMLString::transcode("subsampleimage");

	const XMLCh *algorNameEle = argElement->getAttribute(algorXMLStr);
	if(!XMLString::equals(algorName, algorNameEle))
	{
		throw RSGISXMLArgumentsException("The algorithm name is incorrect.");
	}

    // Set output image fomat (defaults to ENVI)
	this->imageFormat = "ENVI";
	XMLCh *formatXMLStr = XMLString::transcode("format");
	if(argElement->hasAttribute(formatXMLStr))
	{
		char *charValue = XMLString::transcode(argElement->getAttribute(formatXMLStr));
		this->imageFormat = string(charValue);
		XMLString::release(&charValue);
	}
	XMLString::release(&formatXMLStr);

    // Get extension for out image format (only required for multiple output images)
    XMLCh *formatExtXMLStr = XMLString::transcode("extension");
	if(argElement->hasAttribute(formatExtXMLStr))
	{
		char *charValue = XMLString::transcode(argElement->getAttribute(formatExtXMLStr));
		this->outFileExtension = string(charValue);
		XMLString::release(&charValue);
	}
    else
    {
        this->outFileExtension = "env";
        if(this->imageFormat == "ENVI"){this->outFileExtension = "env";}
        else if(this->imageFormat == "KEA"){this->outFileExtension = "kea";}
        else if(this->imageFormat == "GTiff"){this->outFileExtension = "tif";}
        else if(this->imageFormat == "HFA"){this->outFileExtension = "img";}
        else if(this->imageFormat == "PNG"){this->outFileExtension = "png";}
        else if(this->imageFormat == "AAIGrid"){this->outFileExtension = "asc";}
        else{std::cout << "Extension not known for file format, using \".env\"" << std::endl;}
    }
	XMLString::release(&formatExtXMLStr);


    this->outDataType = GDT_Float32;
    this->rsgisOutDataType = rsgis::rsgis_32float;
	XMLCh *datatypeXMLStr = xercesc::XMLString::transcode("datatype");
	if(argElement->hasAttribute(datatypeXMLStr))
	{
        XMLCh *dtByte = xercesc::XMLString::transcode("Byte");
        XMLCh *dtUInt16 = xercesc::XMLString::transcode("UInt16");
        XMLCh *dtInt16 = xercesc::XMLString::transcode("Int16");
        XMLCh *dtUInt32 = xercesc::XMLString::transcode("UInt32");
        XMLCh *dtInt32 = xercesc::XMLString::transcode("Int32");
        XMLCh *dtFloat32 = xercesc::XMLString::transcode("Float32");
        XMLCh *dtFloat64 = xercesc::XMLString::transcode("Float64");

        const XMLCh *dtXMLValue = argElement->getAttribute(datatypeXMLStr);
        if(xercesc::XMLString::equals(dtByte, dtXMLValue))
        {
            this->outDataType = GDT_Byte;
            this->rsgisOutDataType = rsgis::rsgis_8int;
        }
        else if(xercesc::XMLString::equals(dtUInt16, dtXMLValue))
        {
            this->outDataType = GDT_UInt16;
            this->rsgisOutDataType = rsgis::rsgis_16uint;
        }
        else if(xercesc::XMLString::equals(dtInt16, dtXMLValue))
        {
            this->outDataType = GDT_Int16;
            this->rsgisOutDataType = rsgis::rsgis_16int;
        }
        else if(xercesc::XMLString::equals(dtUInt32, dtXMLValue))
        {
            this->outDataType = GDT_UInt32;
            this->rsgisOutDataType = rsgis::rsgis_32uint;
        }
        else if(xercesc::XMLString::equals(dtInt32, dtXMLValue))
        {
            this->outDataType = GDT_Int32;
            this->rsgisOutDataType = rsgis::rsgis_32int;
        }
        else if(xercesc::XMLString::equals(dtFloat32, dtXMLValue))
        {
            this->outDataType = GDT_Float32;
            this->rsgisOutDataType = rsgis::rsgis_32float;
        }
        else if(xercesc::XMLString::equals(dtFloat64, dtXMLValue))
        {
            this->outDataType = GDT_Float64;
            this->rsgisOutDataType = rsgis::rsgis_64float;
        }
        else
        {
            std::cerr << "Data type not recognised, defaulting to 32 bit float.";
            this->outDataType = GDT_Float32;
            this->rsgisOutDataType = rsgis::rsgis_32float;
        }

        XMLString::release(&dtByte);
        XMLString::release(&dtUInt16);
        XMLString::release(&dtInt16);
        XMLString::release(&dtUInt32);
        XMLString::release(&dtInt32);
        XMLString::release(&dtFloat32);
        XMLString::release(&dtFloat64);
	}
	XMLString::release(&datatypeXMLStr);

	const XMLCh *optionXML = argElement->getAttribute(optionXMLStr);
	if(XMLString::equals(optionColour, optionXML))
	{
		this->option = RSGISExeImageUtils::colour;

		XMLCh *imageXMLStr = XMLString::transcode("image");
		if(argElement->hasAttribute(imageXMLStr))
		{
			char *charValue = XMLString::transcode(argElement->getAttribute(imageXMLStr));
			this->inputImage = string(charValue);
			XMLString::release(&charValue);
		}
		else
		{
			throw RSGISXMLArgumentsException("No \'image\' attribute was provided.");
		}
		XMLString::release(&imageXMLStr);

		XMLCh *outputXMLStr = XMLString::transcode("output");
		if(argElement->hasAttribute(outputXMLStr))
		{
			char *charValue = XMLString::transcode(argElement->getAttribute(outputXMLStr));
			this->outputImage = string(charValue);
			XMLString::release(&charValue);
		}
		else
		{
			throw RSGISXMLArgumentsException("No \'output\' attribute was provided.");
		}
		XMLString::release(&outputXMLStr);

		DOMNodeList *classNodesList = argElement->getElementsByTagName(XMLString::transcode("rsgis:colour"));
		this->numClasses = classNodesList->getLength();

		cout << "Found " << this->numClasses << " Classes \n";

		DOMElement *classElement = NULL;
		classColour = new ClassColour*[numClasses];
		for(int i = 0; i < numClasses; i++)
		{
			classColour[i] = new ClassColour();
			classElement = static_cast<DOMElement*>(classNodesList->item(i));

			XMLCh *nameXMLStr = XMLString::transcode("name");
			if(classElement->hasAttribute(nameXMLStr))
			{
				char *charValue = XMLString::transcode(classElement->getAttribute(nameXMLStr));
				classColour[i]->className = string(charValue);
				XMLString::release(&charValue);
			}
			else
			{
				throw RSGISXMLArgumentsException("No \'name\' attribute was provided.");
			}
			XMLString::release(&nameXMLStr);


			XMLCh *idXMLStr = XMLString::transcode("id");
			if(classElement->hasAttribute(idXMLStr))
			{
				char *charValue = XMLString::transcode(classElement->getAttribute(idXMLStr));
				classColour[i]->classID = mathUtils.strtoint(string(charValue));
				XMLString::release(&charValue);
			}
			else
			{
				throw RSGISXMLArgumentsException("No \'id\' attribute was provided.");
			}
			XMLString::release(&idXMLStr);

			XMLCh *bandXMLStr = XMLString::transcode("band");
			if(classElement->hasAttribute(bandXMLStr))
			{
				char *charValue = XMLString::transcode(classElement->getAttribute(bandXMLStr));
				classColour[i]->imgBand = mathUtils.strtoint(string(charValue))-1; // Band refers to the array index not image band
 				XMLString::release(&charValue);
			}
			else
			{
				throw RSGISXMLArgumentsException("No \'band\' attribute was provided.");
			}
			XMLString::release(&bandXMLStr);

			XMLCh *lowerXMLStr = XMLString::transcode("lower");
			if(classElement->hasAttribute(lowerXMLStr))
			{
				char *charValue = XMLString::transcode(classElement->getAttribute(lowerXMLStr));
				classColour[i]->lower = mathUtils.strtofloat(string(charValue));
				XMLString::release(&charValue);
			}
			else
			{
				throw RSGISXMLArgumentsException("No \'lower\' attribute was provided.");
			}
			XMLString::release(&lowerXMLStr);

			XMLCh *upperXMLStr = XMLString::transcode("upper");
			if(classElement->hasAttribute(upperXMLStr))
			{
				char *charValue = XMLString::transcode(classElement->getAttribute(upperXMLStr));
				classColour[i]->upper = mathUtils.strtofloat(string(charValue));
				XMLString::release(&charValue);
			}
			else
			{
				throw RSGISXMLArgumentsException("No \'upper\' attribute was provided.");
			}
			XMLString::release(&upperXMLStr);

			XMLCh *redXMLStr = XMLString::transcode("red");
			if(classElement->hasAttribute(redXMLStr))
			{
				char *charValue = XMLString::transcode(classElement->getAttribute(redXMLStr));
				classColour[i]->red = mathUtils.strtoint(string(charValue));
				XMLString::release(&charValue);
			}
			else
			{
				throw RSGISXMLArgumentsException("No \'red\' attribute was provided.");
			}
			XMLString::release(&redXMLStr);

			XMLCh *greenXMLStr = XMLString::transcode("green");
			if(classElement->hasAttribute(greenXMLStr))
			{
				char *charValue = XMLString::transcode(classElement->getAttribute(greenXMLStr));
				classColour[i]->green = mathUtils.strtoint(string(charValue));
				XMLString::release(&charValue);
			}
			else
			{
				throw RSGISXMLArgumentsException("No \'green\' attribute was provided.");
			}
			XMLString::release(&greenXMLStr);

			XMLCh *blueXMLStr = XMLString::transcode("blue");
			if(classElement->hasAttribute(blueXMLStr))
			{
				char *charValue = XMLString::transcode(classElement->getAttribute(blueXMLStr));
				classColour[i]->blue = mathUtils.strtoint(string(charValue));
				XMLString::release(&charValue);
			}
			else
			{
				throw RSGISXMLArgumentsException("No \'blue\' attribute was provided.");
			}
			XMLString::release(&blueXMLStr);
		}
	}
    else if(XMLString::equals(optionColourImageBands, optionXML))
	{
		this->option = RSGISExeImageUtils::colourimagebands;

		XMLCh *imageXMLStr = XMLString::transcode("image");
		if(argElement->hasAttribute(imageXMLStr))
		{
			char *charValue = XMLString::transcode(argElement->getAttribute(imageXMLStr));
			this->inputImage = string(charValue);
			XMLString::release(&charValue);
		}
		else
		{
			throw RSGISXMLArgumentsException("No \'image\' attribute was provided.");
		}
		XMLString::release(&imageXMLStr);

		XMLCh *outputXMLStr = XMLString::transcode("output");
		if(argElement->hasAttribute(outputXMLStr))
		{
			char *charValue = XMLString::transcode(argElement->getAttribute(outputXMLStr));
			this->outputImage = string(charValue);
			XMLString::release(&charValue);
		}
		else
		{
			throw RSGISXMLArgumentsException("No \'output\' attribute was provided.");
		}
		XMLString::release(&outputXMLStr);

		DOMNodeList *classNodesList = argElement->getElementsByTagName(XMLString::transcode("rsgis:colour"));
		this->numClasses = classNodesList->getLength();

		cout << "Found " << this->numClasses << " Classes \n";

		DOMElement *classElement = NULL;
		classColour = new ClassColour*[numClasses];
		for(int i = 0; i < numClasses; i++)
		{
			classColour[i] = new ClassColour();
			classElement = static_cast<DOMElement*>(classNodesList->item(i));

			XMLCh *nameXMLStr = XMLString::transcode("name");
			if(classElement->hasAttribute(nameXMLStr))
			{
				char *charValue = XMLString::transcode(classElement->getAttribute(nameXMLStr));
				classColour[i]->className = string(charValue);
				XMLString::release(&charValue);
			}
			else
			{
				throw RSGISXMLArgumentsException("No \'name\' attribute was provided.");
			}
			XMLString::release(&nameXMLStr);


			XMLCh *idXMLStr = XMLString::transcode("id");
			if(classElement->hasAttribute(idXMLStr))
			{
				char *charValue = XMLString::transcode(classElement->getAttribute(idXMLStr));
				classColour[i]->classID = mathUtils.strtoint(string(charValue));
				XMLString::release(&charValue);
			}
			else
			{
				throw RSGISXMLArgumentsException("No \'id\' attribute was provided.");
			}
			XMLString::release(&idXMLStr);

			XMLCh *lowerXMLStr = XMLString::transcode("lower");
			if(classElement->hasAttribute(lowerXMLStr))
			{
				char *charValue = XMLString::transcode(classElement->getAttribute(lowerXMLStr));
				classColour[i]->lower = mathUtils.strtofloat(string(charValue));
				XMLString::release(&charValue);
			}
			else
			{
				throw RSGISXMLArgumentsException("No \'lower\' attribute was provided.");
			}
			XMLString::release(&lowerXMLStr);

			XMLCh *upperXMLStr = XMLString::transcode("upper");
			if(classElement->hasAttribute(upperXMLStr))
			{
				char *charValue = XMLString::transcode(classElement->getAttribute(upperXMLStr));
				classColour[i]->upper = mathUtils.strtofloat(string(charValue));
				XMLString::release(&charValue);
			}
			else
			{
				throw RSGISXMLArgumentsException("No \'upper\' attribute was provided.");
			}
			XMLString::release(&upperXMLStr);

			XMLCh *redXMLStr = XMLString::transcode("red");
			if(classElement->hasAttribute(redXMLStr))
			{
				char *charValue = XMLString::transcode(classElement->getAttribute(redXMLStr));
				classColour[i]->red = mathUtils.strtoint(string(charValue));
				XMLString::release(&charValue);
			}
			else
			{
				throw RSGISXMLArgumentsException("No \'red\' attribute was provided.");
			}
			XMLString::release(&redXMLStr);

			XMLCh *greenXMLStr = XMLString::transcode("green");
			if(classElement->hasAttribute(greenXMLStr))
			{
				char *charValue = XMLString::transcode(classElement->getAttribute(greenXMLStr));
				classColour[i]->green = mathUtils.strtoint(string(charValue));
				XMLString::release(&charValue);
			}
			else
			{
				throw RSGISXMLArgumentsException("No \'green\' attribute was provided.");
			}
			XMLString::release(&greenXMLStr);

			XMLCh *blueXMLStr = XMLString::transcode("blue");
			if(classElement->hasAttribute(blueXMLStr))
			{
				char *charValue = XMLString::transcode(classElement->getAttribute(blueXMLStr));
				classColour[i]->blue = mathUtils.strtoint(string(charValue));
				XMLString::release(&charValue);
			}
			else
			{
				throw RSGISXMLArgumentsException("No \'blue\' attribute was provided.");
			}
			XMLString::release(&blueXMLStr);
		}
	}
	else if (XMLString::equals(optionMosaic, optionXML))
	{
		this->option = RSGISExeImageUtils::mosaic;
		this->mosaicSkipVals = false;
		this->mosaicSkipThresh = false;
        this->overlapBehaviour = 0;
		this->skipLowerThresh = -numeric_limits<double>::infinity();
		this->skipUpperThresh = +numeric_limits<double>::infinity();
		this->skipBand = 0;

		XMLCh *outputXMLStr = XMLString::transcode("output");
		if(argElement->hasAttribute(outputXMLStr))
		{
			char *charValue = XMLString::transcode(argElement->getAttribute(outputXMLStr));
			this->outputImage = string(charValue);
			XMLString::release(&charValue);
		}
		else
		{
			throw RSGISXMLArgumentsException("No \'output\' attribute was provided.");
		}
		XMLString::release(&outputXMLStr);

		XMLCh *nodataXMLStr = XMLString::transcode("nodata");
		if(argElement->hasAttribute(nodataXMLStr))
		{
            XMLCh *NaNStr = XMLString::transcode("NaN");
			const XMLCh *noDataValue = argElement->getAttribute(nodataXMLStr);
			if(XMLString::equals(noDataValue, NaNStr))
			{
                const char *val = "NaN";
				this->nodataValue = nan(val);
			}
			else
			{
				char *charValue = XMLString::transcode(argElement->getAttribute(nodataXMLStr));
                this->nodataValue = mathUtils.strtofloat(string(charValue));
                XMLString::release(&charValue);
			}
			XMLString::release(&NaNStr);
		}
		else
		{
			//throw RSGISXMLArgumentsException("No \'nodata\' attribute was provided.");
			cout << "\tUsing default of 0 for background values" << endl;
			this->nodataValue = 0;
		}
		XMLString::release(&nodataXMLStr);

		// Set value in first band to skip, if not set no error will be printed and standard mosaic method will be used.
		XMLCh *skipValueXMLStr = XMLString::transcode("skipValue");
		if(argElement->hasAttribute(skipValueXMLStr))
		{
			char *charValue = XMLString::transcode(argElement->getAttribute(skipValueXMLStr));
			this->skipValue = mathUtils.strtofloat(string(charValue));
			this->mosaicSkipVals = true;
			XMLString::release(&charValue);
		}
		XMLString::release(&skipValueXMLStr);

		// Set upper threashold to skip in all bands, if not set no error will be printed and standard mosaic method will be used.
		XMLCh *skipUpperThreshXMLStr = XMLString::transcode("skipUpperThresh");
		if(argElement->hasAttribute(skipUpperThreshXMLStr))
		{
			char *charValue = XMLString::transcode(argElement->getAttribute(skipUpperThreshXMLStr));
			this->skipUpperThresh = mathUtils.strtofloat(string(charValue));
			this->mosaicSkipThresh = true;
			XMLString::release(&charValue);
			if (mosaicSkipVals)
			{
				cout << "\tCan't use \'skipValue\' with \'skipUpperThresh\', using threshold instead" << endl;
			}
		}
		XMLString::release(&skipUpperThreshXMLStr);

		// Set lower threashold to skip in all bands, if not set no error will be printed and standard mosaic method will be used.
		XMLCh *skipLowerThreshXMLStr = XMLString::transcode("skipLowerThresh");
		if(argElement->hasAttribute(skipLowerThreshXMLStr))
		{
			char *charValue = XMLString::transcode(argElement->getAttribute(skipLowerThreshXMLStr));
			this->skipLowerThresh = mathUtils.strtofloat(string(charValue));
			this->mosaicSkipThresh = true;
			XMLString::release(&charValue);
			if (mosaicSkipVals)
			{
				cout << "\tCan't use \'skipValue\' with \'skipLowerThresh\', using threshold instead" << endl;
			}
		}
		XMLString::release(&skipLowerThreshXMLStr);

		XMLCh *skipBandXMLStr = XMLString::transcode("setSkipBand");
		if(argElement->hasAttribute(skipBandXMLStr))
		{
			char *charValue = XMLString::transcode(argElement->getAttribute(skipBandXMLStr));
			this->skipBand = mathUtils.strtofloat(string(charValue)) - 1;
			XMLString::release(&charValue);
			if (this->mosaicSkipVals)
			{
				cout << "\tSkiping pixels with a value of \'" << this->skipValue << "\' in band \'" << this->skipBand + 1 << "\'" << endl;
			}
			else if (this->mosaicSkipThresh)
			{
				cout << "\tSkiping pixels with a value between \'" << this->skipLowerThresh << "\' and \'" << this->skipUpperThresh << "\' in band \'" << this->skipBand + 1<< "\'" << endl;
			}
			else
			{
				cout << "\tBand set to define values to skip using \'setSkipBand\' but no value or thresholds set - IGNORING" << endl;
			}

		}
		else
		{
			if (this->mosaicSkipVals)
			{
				cout << "\tSkiping pixels with a value of \'" << this->skipValue << "\' using the first band (default)" << endl;
			}
			else if (this->mosaicSkipThresh)
			{
				cout << "\tSkiping pixels with a value between \'" << this->skipLowerThresh << "\' and \'" << this->skipUpperThresh << "\' using the first band (default)" << endl;			}
		}
		XMLString::release(&skipBandXMLStr);

        XMLCh *overlapBehaviourXML = XMLString::transcode("overlapBehaviour");
        if(argElement->hasAttribute(overlapBehaviourXML))
        {
            if(!this->mosaicSkipVals && !this->mosaicSkipThresh)
            {
                throw RSGISXMLArgumentsException("Can't define overlap behaviour for simple mosaic, define \'skipValue\' or \'skipLowerThresh\' and \'skipLowerThresh\'");
            }

            const XMLCh *overlapBehaviourStr = argElement->getAttribute(overlapBehaviourXML);

            XMLCh *minXML = XMLString::transcode("min");
            XMLCh *maxXML = XMLString::transcode("max");

            if(XMLString::equals(overlapBehaviourStr, minXML))
            {
                std::cout << "\tTaking the minimum value for overlaping pixels" << std::endl;
                this->overlapBehaviour=1;
            }
            else if(XMLString::equals(overlapBehaviourStr, maxXML))
            {
                std::cout << "\tTaking the maximum value for overlaping pixels" << std::endl;
                this->overlapBehaviour=2;
            }
            else
            {
                throw RSGISXMLArgumentsException("Overlap behaviour not recognised, options are 'min' or 'max'");
            }

            XMLString::release(&minXML);
            XMLString::release(&maxXML);
        }


		XMLCh *projXMLStr = XMLString::transcode("proj");
		if(argElement->hasAttribute(projXMLStr))
		{
			const XMLCh *projXMLValue = argElement->getAttribute(projXMLStr);
			if(XMLString::equals(projXMLValue, projImage))
			{
				this->projFromImage = true;
				this->proj = "";
			}
			else if(XMLString::equals(projXMLValue, projOSGB))
			{
				this->projFromImage = false;
				this->proj = OSGB_Proj;
			}
            else if(XMLString::equals(projXMLValue, projNZ2000))
			{
				this->projFromImage = false;
				this->proj = NZ2000_Proj;
			}
            else if(XMLString::equals(projXMLValue, projNZ1949))
			{
				this->projFromImage = false;
				this->proj = NZ1949_Proj;
			}
			else
			{
				cerr << "Proj not reconized therefore defaulting to image.";
				this->projFromImage = true;
				this->proj = "";
			}
		}
		else
		{
            this->projFromImage = true;
			this->proj = "";
		}
		XMLString::release(&projXMLStr);


		XMLCh *dirXMLStr = XMLString::transcode("dir");
		XMLCh *extXMLStr = XMLString::transcode("ext");
		if(argElement->hasAttribute(dirXMLStr))
		{
			char *charValue = XMLString::transcode(argElement->getAttribute(dirXMLStr));
			string dirStr = string(charValue);
			XMLString::release(&charValue);

			charValue = XMLString::transcode(argElement->getAttribute(extXMLStr));
			string extStr = string(charValue);
			XMLString::release(&charValue);

			try
			{
				this->inputImages = fileUtils.getDIRList(dirStr, extStr, &this->numImages, false);
			}
			catch(RSGISException e)
			{
				throw RSGISXMLArgumentsException(e.what());
			}
		}
		else
		{
			DOMElement *imageElement = NULL;

			DOMNodeList *imagesList = argElement->getElementsByTagName(rsgisimageXMLStr);
			this->numImages = imagesList->getLength();
			this->inputImages = new string[numImages];

			XMLCh *fileXMLStr = XMLString::transcode("file");
			for(int i = 0; i < numImages; i++)
			{
				imageElement = static_cast<DOMElement*>(imagesList->item(i));

				if(imageElement->hasAttribute(fileXMLStr))
				{
					char *charValue = XMLString::transcode(imageElement->getAttribute(fileXMLStr));
					this->inputImages[i] = string(charValue);
					XMLString::release(&charValue);
				}
				else
				{
					throw RSGISXMLArgumentsException("No \'file\' attribute was provided.");
				}
			}
			XMLString::release(&fileXMLStr);
		}
		XMLString::release(&dirXMLStr);
		XMLString::release(&extXMLStr);
	}
	else if (XMLString::equals(optionInclude, optionXML))
	{
		this->option = RSGISExeImageUtils::include;

		XMLCh *imageXMLStr = XMLString::transcode("image");
		if(argElement->hasAttribute(imageXMLStr))
		{
			char *charValue = XMLString::transcode(argElement->getAttribute(imageXMLStr));
			this->inputImage = string(charValue);
			XMLString::release(&charValue);
		}
		else
		{
			throw RSGISXMLArgumentsException("No \'image\' attribute was provided.");
		}
		XMLString::release(&imageXMLStr);

        XMLCh *bandsXMLStr = XMLString::transcode("bands");
		if(argElement->hasAttribute(bandsXMLStr))
		{
			char *charValue = XMLString::transcode(argElement->getAttribute(bandsXMLStr));
			string bandsList = string(charValue);
			XMLString::release(&charValue);

            vector<string> *tokens = new vector<string>();
            textUtils.tokenizeString(bandsList, ',', tokens, true, true);
            for(vector<string>::iterator iterTokens = tokens->begin(); iterTokens != tokens->end(); ++iterTokens)
            {
                try
                {
                    bands.push_back(mathUtils.strtoint(*iterTokens));
                }
                catch (RSGISMathException &e)
                {
                    cout << "Warning: " << *iterTokens << " is not an integer!\n";
                }
            }
            bandsDefined = true;
		}
		else
		{
			bandsDefined = false;
		}
		XMLString::release(&bandsXMLStr);


		XMLCh *dirXMLStr = XMLString::transcode("dir");
		XMLCh *extXMLStr = XMLString::transcode("ext");
		if(argElement->hasAttribute(dirXMLStr))
		{
			char *charValue = XMLString::transcode(argElement->getAttribute(dirXMLStr));
			string dirStr = string(charValue);
			XMLString::release(&charValue);

			charValue = XMLString::transcode(argElement->getAttribute(extXMLStr));
			string extStr = string(charValue);
			XMLString::release(&charValue);

			try
			{
				this->inputImages = fileUtils.getDIRList(dirStr, extStr, &this->numImages, false);
			}
			catch(RSGISException e)
			{
				throw RSGISXMLArgumentsException(e.what());
			}
		}
		else
		{
			DOMElement *imageElement = NULL;

			DOMNodeList *imagesList = argElement->getElementsByTagName(rsgisimageXMLStr);
			this->numImages = imagesList->getLength();
			this->inputImages = new string[numImages];

			XMLCh *fileXMLStr = XMLString::transcode("file");
			for(int i = 0; i < numImages; i++)
			{
				imageElement = static_cast<DOMElement*>(imagesList->item(i));

				if(imageElement->hasAttribute(fileXMLStr))
				{
					char *charValue = XMLString::transcode(imageElement->getAttribute(fileXMLStr));
					this->inputImages[i] = string(charValue);
					XMLString::release(&charValue);
				}
				else
				{
					throw RSGISXMLArgumentsException("No \'file\' attribute was provided.");
				}
			}
			XMLString::release(&fileXMLStr);
		}
		XMLString::release(&dirXMLStr);
		XMLString::release(&extXMLStr);
	}
	else if ((XMLString::equals(optionCut2Poly, optionXML)) | (XMLString::equals(optionCut2Polys, optionXML)))
	{
		/* Changed to cut2polys for concistency with subset to polys.
           Also works with cut2poly to enable compatibility with old scripts - Dan */
        this->option = RSGISExeImageUtils::cut2poly;

		XMLCh *imageXMLStr = XMLString::transcode("image");
		if(argElement->hasAttribute(imageXMLStr))
		{
			char *charValue = XMLString::transcode(argElement->getAttribute(imageXMLStr));
			this->inputImage = string(charValue);
			XMLString::release(&charValue);
		}
		else
		{
			throw RSGISXMLArgumentsException("No \'image\' attribute was provided.");
		}
		XMLString::release(&imageXMLStr);

		XMLCh *outputXMLStr = XMLString::transcode("output");
		if(argElement->hasAttribute(outputXMLStr))
		{
			char *charValue = XMLString::transcode(argElement->getAttribute(outputXMLStr));
			this->outputImage = string(charValue);
			XMLString::release(&charValue);
		}
		else
		{
			throw RSGISXMLArgumentsException("No \'output\' attribute was provided.");
		}
		XMLString::release(&outputXMLStr);


		XMLCh *vectorXMLStr = XMLString::transcode("vector");
		if(argElement->hasAttribute(vectorXMLStr))
		{
			char *charValue = XMLString::transcode(argElement->getAttribute(vectorXMLStr));
			this->inputVector = string(charValue);
			XMLString::release(&charValue);
		}
		else
		{
			throw RSGISXMLArgumentsException("No \'vector\' attribute was provided.");
		}
		XMLString::release(&vectorXMLStr);


		XMLCh *outfilenameXMLStr = XMLString::transcode("outfilename");
		if(argElement->hasAttribute(outfilenameXMLStr))
		{
			char *charValue = XMLString::transcode(argElement->getAttribute(outfilenameXMLStr));
			this->filenameAttribute = string(charValue);
			XMLString::release(&charValue);
		}
		else
		{
			throw RSGISXMLArgumentsException("No \'outfilename\' attribute was provided.");
		}
		XMLString::release(&outfilenameXMLStr);

		XMLCh *nodataXMLStr = XMLString::transcode("nodata");
		if(argElement->hasAttribute(nodataXMLStr))
		{
            XMLCh *NaNStr = XMLString::transcode("NaN");
			const XMLCh *noDataValue = argElement->getAttribute(nodataXMLStr);
			if(XMLString::equals(noDataValue, NaNStr))
			{
                const char *val = "NaN";
				this->nodataValue = nan(val);
			}
			else
			{
				char *charValue = XMLString::transcode(argElement->getAttribute(nodataXMLStr));
                this->nodataValue = mathUtils.strtofloat(string(charValue));
                XMLString::release(&charValue);
			}
			XMLString::release(&NaNStr);

		}
		else
		{
			throw RSGISXMLArgumentsException("No \'nodata\' attribute was provided.");
		}
		XMLString::release(&nodataXMLStr);
	}
	else if (XMLString::equals(optionMask, optionXML))
	{
		this->option = RSGISExeImageUtils::mask;

		XMLCh *imageXMLStr = XMLString::transcode("image");
		if(argElement->hasAttribute(imageXMLStr))
		{
			char *charValue = XMLString::transcode(argElement->getAttribute(imageXMLStr));
			this->inputImage = string(charValue);
			XMLString::release(&charValue);
		}
		else
		{
			throw RSGISXMLArgumentsException("No \'image\' attribute was provided.");
		}
		XMLString::release(&imageXMLStr);


		XMLCh *maskXMLStr = XMLString::transcode("mask");
		if(argElement->hasAttribute(maskXMLStr))
		{
			char *charValue = XMLString::transcode(argElement->getAttribute(maskXMLStr));
			this->imageMask = string(charValue);
			XMLString::release(&charValue);
		}
		else
		{
			throw RSGISXMLArgumentsException("No \'mask\' attribute was provided.");
		}
		XMLString::release(&maskXMLStr);


		XMLCh *outputXMLStr = XMLString::transcode("output");
		if(argElement->hasAttribute(outputXMLStr))
		{
			char *charValue = XMLString::transcode(argElement->getAttribute(outputXMLStr));
			this->outputImage = string(charValue);
			XMLString::release(&charValue);
		}
		else
		{
			throw RSGISXMLArgumentsException("No \'output\' attribute was provided.");
		}
		XMLString::release(&outputXMLStr);

        XMLCh *outputValueXMLStr = XMLString::transcode("outputvalue");
		if(argElement->hasAttribute(outputValueXMLStr))
		{
			char *charValue = XMLString::transcode(argElement->getAttribute(outputValueXMLStr));
			this->outValue = mathUtils.strtofloat(string(charValue));
			XMLString::release(&charValue);
		}
		else
		{
			throw RSGISXMLArgumentsException("No \'outputvalue\' attribute was provided.");
		}
		XMLString::release(&outputValueXMLStr);

		XMLCh *maskValueXMLStr = XMLString::transcode("maskvalue");
		if(argElement->hasAttribute(maskValueXMLStr))
		{
			char *charValue = XMLString::transcode(argElement->getAttribute(maskValueXMLStr));
			this->maskValue = mathUtils.strtofloat(string(charValue));
			XMLString::release(&charValue);
		}
		else
		{
			throw RSGISXMLArgumentsException("No \'maskvalue\' attribute was provided.");
		}
		XMLString::release(&maskValueXMLStr);

	}
	else if (XMLString::equals(optionResample, optionXML))
	{
		this->option = RSGISExeImageUtils::resample;

		XMLCh *imageXMLStr = XMLString::transcode("image");
		if(argElement->hasAttribute(imageXMLStr))
		{
			char *charValue = XMLString::transcode(argElement->getAttribute(imageXMLStr));
			this->inputImage = string(charValue);
			XMLString::release(&charValue);
		}
		else
		{
			throw RSGISXMLArgumentsException("No \'image\' attribute was provided.");
		}
		XMLString::release(&imageXMLStr);

		XMLCh *outputXMLStr = XMLString::transcode("output");
		if(argElement->hasAttribute(outputXMLStr))
		{
			char *charValue = XMLString::transcode(argElement->getAttribute(outputXMLStr));
			this->outputImage = string(charValue);
			XMLString::release(&charValue);
		}
		else
		{
			throw RSGISXMLArgumentsException("No \'output\' attribute was provided.");
		}
		XMLString::release(&outputXMLStr);

		XMLCh *scaleXMLStr = XMLString::transcode("scale");
		if(argElement->hasAttribute(scaleXMLStr))
		{
			char *charValue = XMLString::transcode(argElement->getAttribute(scaleXMLStr));
			this->resampleScale = mathUtils.strtofloat(string(charValue));
			XMLString::release(&charValue);
		}
		else
		{
			throw RSGISXMLArgumentsException("No \'scale\' attribute was provided.");
		}
		XMLString::release(&scaleXMLStr);

		XMLCh *interpolatorCubic = XMLString::transcode("Cubic");
		XMLCh *interpolatorBilinearArea = XMLString::transcode("BilinearArea");
		XMLCh *interpolatorBilinearPoint = XMLString::transcode("BilinearPoint");
		XMLCh *interpolatorNN = XMLString::transcode("NN");
		XMLCh *interpolatorTriangular = XMLString::transcode("Triangular");

		XMLCh *interpolatorXMLStr = XMLString::transcode("interpolation");
		if(argElement->hasAttribute(interpolatorXMLStr))
		{
			const XMLCh *interpolatorXMLValue = argElement->getAttribute(interpolatorXMLStr);
			if(XMLString::equals(interpolatorCubic, interpolatorXMLValue))
			{
				this->interpolator = RSGISExeImageUtils::cubic;
			}
			else if (XMLString::equals(interpolatorBilinearArea, interpolatorXMLValue))
			{
				this->interpolator = RSGISExeImageUtils::billinearArea;
			}
			else if (XMLString::equals(interpolatorBilinearPoint, interpolatorXMLValue))
			{
				this->interpolator = RSGISExeImageUtils::billinearPt;
			}
			else if (XMLString::equals(interpolatorNN, interpolatorXMLValue))
			{
				this->interpolator = RSGISExeImageUtils::nn;
			}
			else if (XMLString::equals(interpolatorTriangular, interpolatorXMLValue))
			{
				this->interpolator = RSGISExeImageUtils::trangular;
			}
			else
			{
				throw RSGISXMLArgumentsException("Interpolator was not recognized.");
			}
		}
		else
		{
			throw RSGISXMLArgumentsException("No \'interpolation\' attribute was provided.");
		}
		XMLString::release(&interpolatorXMLStr);

		XMLString::release(&interpolatorCubic);
		XMLString::release(&interpolatorBilinearArea);
		XMLString::release(&interpolatorBilinearPoint);
		XMLString::release(&interpolatorNN);
		XMLString::release(&interpolatorTriangular);
	}
	else if (XMLString::equals(optionRasteriseDef, optionXML))
	{
		this->option = RSGISExeImageUtils::rasterisedefiniens;

        this->definiensTiles = false;

		XMLCh *inDIRXMLStr = XMLString::transcode("inDIR");
        XMLCh *imageXMLStr = XMLString::transcode("image");
		if(argElement->hasAttribute(inDIRXMLStr))
		{
			char *charValue = XMLString::transcode(argElement->getAttribute(inDIRXMLStr));
			this->inputDIR = string(charValue);
			XMLString::release(&charValue);


            XMLCh *outDIRXMLStr = XMLString::transcode("outDIR");
            if(argElement->hasAttribute(outDIRXMLStr))
            {
                char *charValue = XMLString::transcode(argElement->getAttribute(outDIRXMLStr));
                this->outputDIR = string(charValue);
                XMLString::release(&charValue);
            }
            else
            {
                throw RSGISXMLArgumentsException("No \'outDIR\' attribute was provided.");
            }
            XMLString::release(&outDIRXMLStr);

            this->definiensTiles = true;
		}
		else if(argElement->hasAttribute(imageXMLStr))
		{

            char *charValue = XMLString::transcode(argElement->getAttribute(imageXMLStr));
			this->inputImage = string(charValue);
			XMLString::release(&charValue);

            XMLCh *inCSVXMLStr = XMLString::transcode("csv");
            if(argElement->hasAttribute(inCSVXMLStr))
            {
                char *charValue = XMLString::transcode(argElement->getAttribute(inCSVXMLStr));
                this->inputCSV = string(charValue);
                XMLString::release(&charValue);
            }
            else
            {
                throw RSGISXMLArgumentsException("No \'csv\' attribute was provided.");
            }
            XMLString::release(&inCSVXMLStr);


            XMLCh *outputXMLStr = XMLString::transcode("output");
            if(argElement->hasAttribute(outputXMLStr))
            {
                char *charValue = XMLString::transcode(argElement->getAttribute(outputXMLStr));
                this->outputImage = string(charValue);
                XMLString::release(&charValue);
            }
            else
            {
                throw RSGISXMLArgumentsException("No \'output\' attribute was provided.");
            }
            XMLString::release(&outputXMLStr);

            this->definiensTiles = false;
		}
        else
		{
			throw RSGISXMLArgumentsException("No \'image\' or \'inDIR\' attribute was provided one or other is required.");
		}
		XMLString::release(&inDIRXMLStr);
		XMLString::release(&imageXMLStr);

		XMLCh *projXMLStr = XMLString::transcode("proj");
		if(argElement->hasAttribute(projXMLStr))
		{
			const XMLCh *projXMLValue = argElement->getAttribute(projXMLStr);
			if(XMLString::equals(projXMLValue, projImage))
			{
				this->projFromImage = true;
				this->proj = "";
			}
			else if(XMLString::equals(projXMLValue, projOSGB))
			{
				this->projFromImage = false;
				this->proj = OSGB_Proj;
			}
            else if(XMLString::equals(projXMLValue, projNZ2000))
			{
				this->projFromImage = false;
				this->proj = NZ2000_Proj;
			}
            else if(XMLString::equals(projXMLValue, projNZ1949))
			{
				this->projFromImage = false;
				this->proj = NZ1949_Proj;
			}
			else
			{
				cout << "Proj not reconized therefore defaulting to image.";
				this->projFromImage = true;
				this->proj = "";
			}
		}
		else
		{
            this->projFromImage = true;
			this->proj = "";
		}
		XMLString::release(&projXMLStr);
	}
	else if (XMLString::equals(optionPrintProj4, optionXML))
	{
		this->option = RSGISExeImageUtils::printProj4;

		XMLCh *imageXMLStr = XMLString::transcode("image");
		if(argElement->hasAttribute(imageXMLStr))
		{
			char *charValue = XMLString::transcode(argElement->getAttribute(imageXMLStr));
			this->inputImage = string(charValue);
			XMLString::release(&charValue);
		}
		else
		{
			throw RSGISXMLArgumentsException("No \'image\' attribute was provided.");
		}
		XMLString::release(&imageXMLStr);
	}
	else if (XMLString::equals(optionPrintWKT, optionXML))
	{
		this->option = RSGISExeImageUtils::printWKT;

		XMLCh *imageXMLStr = XMLString::transcode("image");
		if(argElement->hasAttribute(imageXMLStr))
		{
			char *charValue = XMLString::transcode(argElement->getAttribute(imageXMLStr));
			this->inputImage = string(charValue);
			XMLString::release(&charValue);
		}
		else
		{
			throw RSGISXMLArgumentsException("No \'image\' attribute was provided.");
		}
		XMLString::release(&imageXMLStr);
	}
	else if (XMLString::equals(optionExtract2DScatterPtxt, optionXML))
	{
		this->option = RSGISExeImageUtils::extract2dscatterptxt;

		XMLCh *outputXMLStr = XMLString::transcode("output");
		if(argElement->hasAttribute(outputXMLStr))
		{
			char *charValue = XMLString::transcode(argElement->getAttribute(outputXMLStr));
			this->outputFile = string(charValue);
			XMLString::release(&charValue);
		}
		else
		{
			throw RSGISXMLArgumentsException("No \'output\' attribute was provided.");
		}
		XMLString::release(&outputXMLStr);

		XMLCh *band1XMLStr = XMLString::transcode("band1");
		if(argElement->hasAttribute(band1XMLStr))
		{
			char *charValue = XMLString::transcode(argElement->getAttribute(band1XMLStr));
			this->imgBand1 = mathUtils.strtoint(string(charValue));
			XMLString::release(&charValue);
		}
		else
		{
			throw RSGISXMLArgumentsException("No \'band1\' attribute was provided.");
		}
		XMLString::release(&band1XMLStr);

		XMLCh *band2XMLStr = XMLString::transcode("band2");
		if(argElement->hasAttribute(band2XMLStr))
		{
			char *charValue = XMLString::transcode(argElement->getAttribute(band2XMLStr));
			this->imgBand2 = mathUtils.strtoint(string(charValue));
			XMLString::release(&charValue);
		}
		else
		{
			throw RSGISXMLArgumentsException("No \'band2\' attribute was provided.");
		}
		XMLString::release(&band2XMLStr);

		XMLCh *imageXMLStr = XMLString::transcode("image");
		if(argElement->hasAttribute(imageXMLStr))
		{
			char *charValue = XMLString::transcode(argElement->getAttribute(imageXMLStr));
			this->numImages = 1;
			this->inputImages = new string[numImages];
			this->inputImages[0] = string(charValue);
			XMLString::release(&charValue);
		}
		else
		{
			DOMElement *imageElement = NULL;

			DOMNodeList *imagesList = argElement->getElementsByTagName(rsgisimageXMLStr);
			this->numImages = imagesList->getLength();
			this->inputImages = new string[numImages];

			XMLCh *fileXMLStr = XMLString::transcode("file");
			for(int i = 0; i < numImages; i++)
			{
				imageElement = static_cast<DOMElement*>(imagesList->item(i));

				if(imageElement->hasAttribute(fileXMLStr))
				{
					char *charValue = XMLString::transcode(imageElement->getAttribute(fileXMLStr));
					this->inputImages[i] = string(charValue);
					XMLString::release(&charValue);
				}
				else
				{
					throw RSGISXMLArgumentsException("No \'file\' attribute was provided.");
				}
			}
			XMLString::release(&fileXMLStr);
		}
		XMLString::release(&imageXMLStr);
	}
	else if (XMLString::equals(optionSGSmoothing, optionXML))
	{
		this->option = RSGISExeImageUtils::sgsmoothing;

		XMLCh *imageXMLStr = XMLString::transcode("image");
		if(argElement->hasAttribute(imageXMLStr))
		{
			char *charValue = XMLString::transcode(argElement->getAttribute(imageXMLStr));
			this->inputImage = string(charValue);
			XMLString::release(&charValue);
		}
		else
		{
			throw RSGISXMLArgumentsException("No \'image\' attribute was provided.");
		}
		XMLString::release(&imageXMLStr);


		XMLCh *outputXMLStr = XMLString::transcode("output");
		if(argElement->hasAttribute(outputXMLStr))
		{
			char *charValue = XMLString::transcode(argElement->getAttribute(outputXMLStr));
			this->outputImage = string(charValue);
			XMLString::release(&charValue);
		}
		else
		{
			throw RSGISXMLArgumentsException("No \'output\' attribute was provided.");
		}
		XMLString::release(&outputXMLStr);

		XMLCh *orderXMLStr = XMLString::transcode("order");
		if(argElement->hasAttribute(orderXMLStr))
		{
			char *charValue = XMLString::transcode(argElement->getAttribute(orderXMLStr));
			this->order = mathUtils.strtoint(string(charValue))+1; // Order starts at zero therefore +1
			XMLString::release(&charValue);
		}
		else
		{
			throw RSGISXMLArgumentsException("No \'order\' attribute was provided.");
		}
		XMLString::release(&orderXMLStr);

		XMLCh *windowXMLStr = XMLString::transcode("window");
		if(argElement->hasAttribute(windowXMLStr))
		{
			char *charValue = XMLString::transcode(argElement->getAttribute(windowXMLStr));
			this->window = mathUtils.strtoint(string(charValue));
			XMLString::release(&charValue);
		}
		else
		{
			throw RSGISXMLArgumentsException("No \'window\' attribute was provided.");
		}
		XMLString::release(&windowXMLStr);

		XMLCh *imagebandsXMLStr = XMLString::transcode("imagebands");
		if(argElement->hasAttribute(imagebandsXMLStr))
		{
			char *charValue = XMLString::transcode(argElement->getAttribute(imagebandsXMLStr));
			this->bandFloatValuesVector = string(charValue);
			XMLString::release(&charValue);
		}
		else
		{
			throw RSGISXMLArgumentsException("No \'imagebands\' attribute was provided.");
		}
		XMLString::release(&imagebandsXMLStr);
	}
	else if (XMLString::equals(optionCumulativeArea, optionXML))
	{
		this->option = RSGISExeImageUtils::cumulativearea;

		XMLCh *imageXMLStr = XMLString::transcode("image");
		if(argElement->hasAttribute(imageXMLStr))
		{
			char *charValue = XMLString::transcode(argElement->getAttribute(imageXMLStr));
			this->inputImage = string(charValue);
			XMLString::release(&charValue);
		}
		else
		{
			throw RSGISXMLArgumentsException("No \'image\' attribute was provided.");
		}
		XMLString::release(&imageXMLStr);


		XMLCh *outputXMLStr = XMLString::transcode("output");
		if(argElement->hasAttribute(outputXMLStr))
		{
			char *charValue = XMLString::transcode(argElement->getAttribute(outputXMLStr));
			this->outputImage = string(charValue);
			XMLString::release(&charValue);
		}
		else
		{
			throw RSGISXMLArgumentsException("No \'output\' attribute was provided.");
		}
		XMLString::release(&outputXMLStr);

		XMLCh *imagebandsXMLStr = XMLString::transcode("imagebands");
		if(argElement->hasAttribute(imagebandsXMLStr))
		{
			char *charValue = XMLString::transcode(argElement->getAttribute(imagebandsXMLStr));
			this->inMatrixfile = string(charValue);
			XMLString::release(&charValue);
		}
		else
		{
			throw RSGISXMLArgumentsException("No \'imagebands\' attribute was provided.");
		}
		XMLString::release(&imagebandsXMLStr);
	}
	else if (XMLString::equals(optionCreateImage, optionXML))
	{
		this->option = RSGISExeImageUtils::createimage;

		XMLCh *outputXMLStr = XMLString::transcode("output");
		if(argElement->hasAttribute(outputXMLStr))
		{
			char *charValue = XMLString::transcode(argElement->getAttribute(outputXMLStr));
			this->outputImage = string(charValue);
			XMLString::release(&charValue);
		}
		else
		{
			throw RSGISXMLArgumentsException("No \'output\' attribute was provided.");
		}
		XMLString::release(&outputXMLStr);

		XMLCh *numBandsXMLStr = XMLString::transcode("numbands");
		if(argElement->hasAttribute(numBandsXMLStr))
		{
			char *charValue = XMLString::transcode(argElement->getAttribute(numBandsXMLStr));
			this->numBands = mathUtils.strtoint(string(charValue));
			XMLString::release(&charValue);
		}
		else
		{
			throw RSGISXMLArgumentsException("No \'numbands\' attribute was provided.");
		}
		XMLString::release(&numBandsXMLStr);

		XMLCh *widthXMLStr = XMLString::transcode("width");
		if(argElement->hasAttribute(widthXMLStr))
		{
			char *charValue = XMLString::transcode(argElement->getAttribute(widthXMLStr));
			this->width = mathUtils.strtoint(string(charValue));
			XMLString::release(&charValue);
		}
		else
		{
			throw RSGISXMLArgumentsException("No \'width\' attribute was provided.");
		}
		XMLString::release(&widthXMLStr);

		XMLCh *heightXMLStr = XMLString::transcode("height");
		if(argElement->hasAttribute(heightXMLStr))
		{
			char *charValue = XMLString::transcode(argElement->getAttribute(heightXMLStr));
			this->height = mathUtils.strtoint(string(charValue));
			XMLString::release(&charValue);
		}
		else
		{
			throw RSGISXMLArgumentsException("No \'height\' attribute was provided.");
		}
		XMLString::release(&heightXMLStr);


		XMLCh *eastingsXMLStr = XMLString::transcode("eastings");
		if(argElement->hasAttribute(eastingsXMLStr))
		{
			char *charValue = XMLString::transcode(argElement->getAttribute(eastingsXMLStr));
			this->eastings = mathUtils.strtodouble(string(charValue));
			XMLString::release(&charValue);
		}
		else
		{
			throw RSGISXMLArgumentsException("No \'eastings\' attribute was provided.");
		}
		XMLString::release(&eastingsXMLStr);


		XMLCh *northingsXMLStr = XMLString::transcode("northings");
		if(argElement->hasAttribute(northingsXMLStr))
		{
			char *charValue = XMLString::transcode(argElement->getAttribute(northingsXMLStr));
			this->northings = mathUtils.strtodouble(string(charValue));
			XMLString::release(&charValue);
		}
		else
		{
			throw RSGISXMLArgumentsException("No \'northings\' attribute was provided.");
		}
		XMLString::release(&northingsXMLStr);

		XMLCh *valueXMLStr = XMLString::transcode("value");
		if(argElement->hasAttribute(valueXMLStr))
		{
			char *charValue = XMLString::transcode(argElement->getAttribute(valueXMLStr));
			this->outValue = mathUtils.strtofloat(string(charValue));
			XMLString::release(&charValue);
		}
		else
		{
			throw RSGISXMLArgumentsException("No \'value\' attribute was provided.");
		}
		XMLString::release(&valueXMLStr);


		XMLCh *resolutionXMLStr = XMLString::transcode("resolution");
		if(argElement->hasAttribute(resolutionXMLStr))
		{
			char *charValue = XMLString::transcode(argElement->getAttribute(resolutionXMLStr));
			this->resolution = mathUtils.strtofloat(string(charValue));
			XMLString::release(&charValue);
		}
		else
		{
			throw RSGISXMLArgumentsException("No \'resolution\' attribute was provided.");
		}
		XMLString::release(&resolutionXMLStr);


		XMLCh *proj4XMLStr = XMLString::transcode("proj4");
		if(argElement->hasAttribute(proj4XMLStr))
		{
			char *charValue = XMLString::transcode(argElement->getAttribute(proj4XMLStr));
			this->proj = string(charValue);
			XMLString::release(&charValue);
		}
		else
		{
			throw RSGISXMLArgumentsException("No \'proj4\' attribute was provided.");
		}
		XMLString::release(&proj4XMLStr);


	}
	else if (XMLString::equals(optionStretchImage, optionXML))
	{
		this->option = RSGISExeImageUtils::stretch;

		XMLCh *imageXMLStr = XMLString::transcode("image");
		if(argElement->hasAttribute(imageXMLStr))
		{
			char *charValue = XMLString::transcode(argElement->getAttribute(imageXMLStr));
			this->inputImage = string(charValue);
			XMLString::release(&charValue);
		}
		else
		{
			throw RSGISXMLArgumentsException("No \'image\' attribute was provided.");
		}
		XMLString::release(&imageXMLStr);

		XMLCh *outputXMLStr = XMLString::transcode("output");
		if(argElement->hasAttribute(outputXMLStr))
		{
			char *charValue = XMLString::transcode(argElement->getAttribute(outputXMLStr));
			this->outputImage = string(charValue);
			XMLString::release(&charValue);
		}
		else
		{
			throw RSGISXMLArgumentsException("No \'output\' attribute was provided.");
		}
		XMLString::release(&outputXMLStr);

        this->outStatsFile = false;
        XMLCh *outputStatsXMLStr = XMLString::transcode("stats");
		if(argElement->hasAttribute(outputStatsXMLStr))
		{
			char *charValue = XMLString::transcode(argElement->getAttribute(outputStatsXMLStr));
			this->outputFile = string(charValue);
            this->outStatsFile = true;
			XMLString::release(&charValue);
		}
		else
		{
			this->outStatsFile = false;
		}
		XMLString::release(&outputStatsXMLStr);


		XMLCh *stretchLinearMinMax = XMLString::transcode("LinearMinMax");
		XMLCh *stretchLinearPercent = XMLString::transcode("LinearPercent");
		XMLCh *stretchLinearStdDev = XMLString::transcode("LinearStdDev");
		XMLCh *stretchHistogram = XMLString::transcode("Histogram");
		XMLCh *stretchExponential = XMLString::transcode("Exponential");
		XMLCh *stretchLogarithmic = XMLString::transcode("Logarithmic");
		XMLCh *stretchPowerLaw = XMLString::transcode("PowerLaw");

		XMLCh *stretchXMLStr = XMLString::transcode("stretch");
		if(argElement->hasAttribute(stretchXMLStr))
		{
			const XMLCh *stretchXMLValue = argElement->getAttribute(stretchXMLStr);
			if(XMLString::equals(stretchLinearMinMax, stretchXMLValue))
			{
				this->stretchType = rsgis::cmds::linearMinMax;
			}
			else if (XMLString::equals(stretchLinearPercent, stretchXMLValue))
			{
				this->stretchType = rsgis::cmds::linearPercent;

				XMLCh *percentXMLStr = XMLString::transcode("percent");
				if(argElement->hasAttribute(percentXMLStr))
				{
					char *charValue = XMLString::transcode(argElement->getAttribute(percentXMLStr));
					this->percent = mathUtils.strtofloat(string(charValue));
					XMLString::release(&charValue);
				}
				else
				{
					throw RSGISXMLArgumentsException("No \'percent\' attribute was provided.");
				}
				XMLString::release(&percentXMLStr);
			}
			else if (XMLString::equals(stretchLinearStdDev, stretchXMLValue))
			{
				this->stretchType = rsgis::cmds::linearStdDev;

				XMLCh *stdDevXMLStr = XMLString::transcode("stddev");
				if(argElement->hasAttribute(stdDevXMLStr))
				{
					char *charValue = XMLString::transcode(argElement->getAttribute(stdDevXMLStr));
					this->stddev = mathUtils.strtofloat(string(charValue));
					XMLString::release(&charValue);
				}
				else
				{
					throw RSGISXMLArgumentsException("No \'stddev\' attribute was provided.");
				}
				XMLString::release(&stdDevXMLStr);
			}
			else if (XMLString::equals(stretchHistogram, stretchXMLValue))
			{
				this->stretchType = rsgis::cmds::histogram;
			}
			else if (XMLString::equals(stretchExponential, stretchXMLValue))
			{
				this->stretchType = rsgis::cmds::exponential;
			}
			else if (XMLString::equals(stretchLogarithmic, stretchXMLValue))
			{
				this->stretchType = rsgis::cmds::logarithmic;
			}
			else if (XMLString::equals(stretchPowerLaw, stretchXMLValue))
			{
				this->stretchType = rsgis::cmds::powerLaw;
				XMLCh *powerXMLStr = XMLString::transcode("power");
				if(argElement->hasAttribute(powerXMLStr))
				{
					char *charValue = XMLString::transcode(argElement->getAttribute(powerXMLStr));
					this->power = mathUtils.strtofloat(string(charValue));
					XMLString::release(&charValue);
				}
				else
				{
					throw RSGISXMLArgumentsException("No \'power\' attribute was provided.");
				}
				XMLString::release(&powerXMLStr);
			}
			else
			{
				throw RSGISXMLArgumentsException("Stretch was not recognized.");
			}
		}
		else
		{
			throw RSGISXMLArgumentsException("No \'stretch\' attribute was provided.");
		}
		XMLString::release(&stretchXMLStr);

		XMLString::release(&stretchLinearMinMax);
		XMLString::release(&stretchLinearPercent);
		XMLString::release(&stretchLinearStdDev);
		XMLString::release(&stretchHistogram);
		XMLString::release(&stretchExponential);
		XMLString::release(&stretchLogarithmic);
		XMLString::release(&stretchPowerLaw);

        XMLCh *ignoreZerosXMLStr = XMLString::transcode("ignorezeros");
		if(argElement->hasAttribute(ignoreZerosXMLStr))
		{
            XMLCh *noStr = XMLString::transcode("no");
			const XMLCh *ignoreValue = argElement->getAttribute(ignoreZerosXMLStr);
			if(XMLString::equals(ignoreValue, noStr))
			{
                this->ignoreZeros = false;
			}
			else
			{
				this->ignoreZeros = true;
			}
			XMLString::release(&noStr);
		}
        XMLCh *onePassSDXMLStr = XMLString::transcode("onePassSD");
		if(argElement->hasAttribute(onePassSDXMLStr))
		{
            XMLCh *yesStr = XMLString::transcode("yes");
			const XMLCh *onePassValue = argElement->getAttribute(onePassSDXMLStr);
			if(XMLString::equals(onePassValue, yesStr))
			{
                this->onePassSD = true;
			}
			else
			{
				this->onePassSD = false;
			}
			XMLString::release(&yesStr);
		}
		XMLString::release(&onePassSDXMLStr);

	}
	else if (XMLString::equals(optionHueColour, optionXML))
	{
		this->option = RSGISExeImageUtils::huecolour;

		XMLCh *imageXMLStr = XMLString::transcode("image");
		if(argElement->hasAttribute(imageXMLStr))
		{
			char *charValue = XMLString::transcode(argElement->getAttribute(imageXMLStr));
			this->inputImage = string(charValue);
			XMLString::release(&charValue);
		}
		else
		{
			throw RSGISXMLArgumentsException("No \'image\' attribute was provided.");
		}
		XMLString::release(&imageXMLStr);

		XMLCh *outputXMLStr = XMLString::transcode("output");
		if(argElement->hasAttribute(outputXMLStr))
		{
			char *charValue = XMLString::transcode(argElement->getAttribute(outputXMLStr));
			this->outputImage = string(charValue);
			XMLString::release(&charValue);
		}
		else
		{
			throw RSGISXMLArgumentsException("No \'output\' attribute was provided.");
		}
		XMLString::release(&outputXMLStr);

		XMLCh *bandXMLStr = XMLString::transcode("band");
		if(argElement->hasAttribute(bandXMLStr))
		{
			char *charValue = XMLString::transcode(argElement->getAttribute(bandXMLStr));
			this->imgBand1 = mathUtils.strtoint(string(charValue))-1; // -1 so interface starts at 1 not 0.
			XMLString::release(&charValue);
		}
		else
		{
			throw RSGISXMLArgumentsException("No \'band\' attribute was provided.");
		}
		XMLString::release(&bandXMLStr);


		XMLCh *lowValueXMLStr = XMLString::transcode("lowvalue");
		if(argElement->hasAttribute(lowValueXMLStr))
		{
			char *charValue = XMLString::transcode(argElement->getAttribute(lowValueXMLStr));
			this->lowerRangeValue = mathUtils.strtofloat(string(charValue));
			XMLString::release(&charValue);
		}
		else
		{
			throw RSGISXMLArgumentsException("No \'lowvalue\' attribute was provided.");
		}
		XMLString::release(&lowValueXMLStr);

		XMLCh *highValueXMLStr = XMLString::transcode("highvalue");
		if(argElement->hasAttribute(highValueXMLStr))
		{
			char *charValue = XMLString::transcode(argElement->getAttribute(highValueXMLStr));
			this->upperRangeValue = mathUtils.strtofloat(string(charValue));
			XMLString::release(&charValue);
		}
		else
		{
			throw RSGISXMLArgumentsException("No \'highvalue\' attribute was provided.");
		}
		XMLString::release(&highValueXMLStr);

		XMLCh *backgroundXMLStr = XMLString::transcode("background");
		if(argElement->hasAttribute(backgroundXMLStr))
		{
            XMLCh *NaNStr = XMLString::transcode("NaN");
			const XMLCh *noDataValue = argElement->getAttribute(backgroundXMLStr);
			if(XMLString::equals(noDataValue, NaNStr))
			{
                const char *val = "NaN";
				this->nodataValue = nan(val);
			}
			else
			{
				char *charValue = XMLString::transcode(argElement->getAttribute(backgroundXMLStr));
                this->nodataValue = mathUtils.strtofloat(string(charValue));
                XMLString::release(&charValue);
			}
			XMLString::release(&NaNStr);

		}
		else
		{
			throw RSGISXMLArgumentsException("No \'background\' attribute was provided.");
		}
		XMLString::release(&backgroundXMLStr);


	}
	else if (XMLString::equals(optionRemoveSpatialRef, optionXML))
	{
		this->option = RSGISExeImageUtils::removespatialref;

		XMLCh *imageXMLStr = XMLString::transcode("image");
		if(argElement->hasAttribute(imageXMLStr))
		{
			char *charValue = XMLString::transcode(argElement->getAttribute(imageXMLStr));
			this->inputImage = string(charValue);
			XMLString::release(&charValue);
		}
		else
		{
			throw RSGISXMLArgumentsException("No \'image\' attribute was provided.");
		}
		XMLString::release(&imageXMLStr);

		XMLCh *outputXMLStr = XMLString::transcode("output");
		if(argElement->hasAttribute(outputXMLStr))
		{
			char *charValue = XMLString::transcode(argElement->getAttribute(outputXMLStr));
			this->outputImage = string(charValue);
			XMLString::release(&charValue);
		}
		else
		{
			throw RSGISXMLArgumentsException("No \'output\' attribute was provided.");
		}
		XMLString::release(&outputXMLStr);
	}
	else if (XMLString::equals(optionAddnoise, optionXML))
	{
		this->option = RSGISExeImageUtils::addnoise;

		XMLCh *imageXMLStr = XMLString::transcode("image");
		if(argElement->hasAttribute(imageXMLStr))
		{
			char *charValue = XMLString::transcode(argElement->getAttribute(imageXMLStr));
			this->inputImage = string(charValue);
			XMLString::release(&charValue);
		}
		else
		{
			throw RSGISXMLArgumentsException("No \'image\' attribute was provided.");
		}
		XMLString::release(&imageXMLStr);

		XMLCh *outputXMLStr = XMLString::transcode("output");
		if(argElement->hasAttribute(outputXMLStr))
		{
			char *charValue = XMLString::transcode(argElement->getAttribute(outputXMLStr));
			this->outputImage = string(charValue);
			XMLString::release(&charValue);
		}
		else
		{
			throw RSGISXMLArgumentsException("No \'output\' attribute was provided.");
		}
		XMLString::release(&outputXMLStr);

		XMLCh *scaleXMLStr = XMLString::transcode("scale");
		if(argElement->hasAttribute(scaleXMLStr))
		{
			char *charValue = XMLString::transcode(argElement->getAttribute(scaleXMLStr));
			this->scale = mathUtils.strtofloat(string(charValue));
			XMLString::release(&charValue);
		}
		else
		{
			throw RSGISXMLArgumentsException("No \'scale\' attribute was provided.");
		}
		XMLString::release(&scaleXMLStr);

		XMLCh *typeXMLStr = XMLString::transcode("type");
		if(argElement->hasAttribute(typeXMLStr))
		{
			char *charValue = XMLString::transcode(argElement->getAttribute(typeXMLStr));
			string typeStr = string(charValue);
			if (typeStr == "percentGaussianNoise")
			{
				this->noise = percentGaussianNoise;
			}
			else
			{
				this->noise = randomNoise;
			}

			XMLString::release(&charValue);
		}
		else
		{
			throw RSGISXMLArgumentsException("No \'scale\' attribute was provided.");
		}
		XMLString::release(&typeXMLStr);


	}
	else if (XMLString::equals(optionDefineSpatialRef, optionXML))
	{
		this->option = RSGISExeImageUtils::definespatialref;

		XMLCh *imageXMLStr = XMLString::transcode("image");
		if(argElement->hasAttribute(imageXMLStr))
		{
			char *charValue = XMLString::transcode(argElement->getAttribute(imageXMLStr));
			this->inputImage = string(charValue);
			XMLString::release(&charValue);
		}
		else
		{
			throw RSGISXMLArgumentsException("No \'image\' attribute was provided.");
		}
		XMLString::release(&imageXMLStr);

		XMLCh *outputXMLStr = XMLString::transcode("output");
		if(argElement->hasAttribute(outputXMLStr))
		{
			char *charValue = XMLString::transcode(argElement->getAttribute(outputXMLStr));
			this->outputImage = string(charValue);
			XMLString::release(&charValue);
		}
		else
		{
			throw RSGISXMLArgumentsException("No \'output\' attribute was provided.");
		}
		XMLString::release(&outputXMLStr);


		XMLCh *projXMLStr = XMLString::transcode("proj");
		if(argElement->hasAttribute(projXMLStr))
		{
			char *charValue = XMLString::transcode(argElement->getAttribute(projXMLStr));
			this->proj = string(charValue);
			XMLString::release(&charValue);
		}
		else
		{
            this->projFromImage = true;
			this->proj = "";
		}
		XMLString::release(&projXMLStr);

		XMLCh *tlxXMLStr = XMLString::transcode("tlx");
		if(argElement->hasAttribute(tlxXMLStr))
		{
			char *charValue = XMLString::transcode(argElement->getAttribute(tlxXMLStr));
			this->eastings = mathUtils.strtodouble(string(charValue));
			XMLString::release(&charValue);
		}
		else
		{
			throw RSGISXMLArgumentsException("No \'tlx\' attribute was provided.");
		}
		XMLString::release(&tlxXMLStr);

		XMLCh *tlyXMLStr = XMLString::transcode("tly");
		if(argElement->hasAttribute(tlyXMLStr))
		{
			char *charValue = XMLString::transcode(argElement->getAttribute(tlyXMLStr));
			this->northings = mathUtils.strtodouble(string(charValue));
			XMLString::release(&charValue);
		}
		else
		{
			throw RSGISXMLArgumentsException("No \'tly\' attribute was provided.");
		}
		XMLString::release(&tlyXMLStr);

		XMLCh *resxXMLStr = XMLString::transcode("resx");
		if(argElement->hasAttribute(resxXMLStr))
		{
			char *charValue = XMLString::transcode(argElement->getAttribute(resxXMLStr));
			this->xRes = mathUtils.strtofloat(string(charValue));
			XMLString::release(&charValue);
		}
		else
		{
			throw RSGISXMLArgumentsException("No \'resx\' attribute was provided.");
		}
		XMLString::release(&resxXMLStr);

		XMLCh *resyXMLStr = XMLString::transcode("resy");
		if(argElement->hasAttribute(resyXMLStr))
		{
			char *charValue = XMLString::transcode(argElement->getAttribute(resyXMLStr));
			this->yRes = mathUtils.strtofloat(string(charValue));
			XMLString::release(&charValue);
		}
		else
		{
			throw RSGISXMLArgumentsException("No \'resy\' attribute was provided.");
		}
		XMLString::release(&resyXMLStr);

	}
    else if (XMLString::equals(optionSubset, optionXML))
	{
		this->option = RSGISExeImageUtils::subset;

		XMLCh *imageXMLStr = XMLString::transcode("image");
		if(argElement->hasAttribute(imageXMLStr))
		{
			char *charValue = XMLString::transcode(argElement->getAttribute(imageXMLStr));
			this->inputImage = string(charValue);
			XMLString::release(&charValue);
		}
		else
		{
			throw RSGISXMLArgumentsException("No \'image\' attribute was provided.");
		}
		XMLString::release(&imageXMLStr);

		XMLCh *outputXMLStr = XMLString::transcode("output");
		if(argElement->hasAttribute(outputXMLStr))
		{
			char *charValue = XMLString::transcode(argElement->getAttribute(outputXMLStr));
			this->outputImage = string(charValue);
			XMLString::release(&charValue);
		}
		else
		{
			throw RSGISXMLArgumentsException("No \'output\' attribute was provided.");
		}
		XMLString::release(&outputXMLStr);


		XMLCh *vectorXMLStr = XMLString::transcode("vector");
		if(argElement->hasAttribute(vectorXMLStr))
		{
			char *charValue = XMLString::transcode(argElement->getAttribute(vectorXMLStr));
			this->inputVector = string(charValue);
			XMLString::release(&charValue);
		}
		else
		{
			throw RSGISXMLArgumentsException("No \'vector\' attribute was provided.");
		}
		XMLString::release(&vectorXMLStr);
	}
    else if (XMLString::equals(optionSubset2Polys, optionXML))
	{
		this->option = RSGISExeImageUtils::subset2polys;

		XMLCh *imageXMLStr = XMLString::transcode("image");
		if(argElement->hasAttribute(imageXMLStr))
		{
			char *charValue = XMLString::transcode(argElement->getAttribute(imageXMLStr));
			this->inputImage = string(charValue);
			XMLString::release(&charValue);
		}
		else
		{
			throw RSGISXMLArgumentsException("No \'image\' attribute was provided.");
		}
		XMLString::release(&imageXMLStr);

		XMLCh *outputXMLStr = XMLString::transcode("output");
		if(argElement->hasAttribute(outputXMLStr))
		{
			char *charValue = XMLString::transcode(argElement->getAttribute(outputXMLStr));
			this->outputImage = string(charValue);
			XMLString::release(&charValue);
		}
		else
		{
			throw RSGISXMLArgumentsException("No \'output\' attribute was provided.");
		}
		XMLString::release(&outputXMLStr);


		XMLCh *vectorXMLStr = XMLString::transcode("vector");
		if(argElement->hasAttribute(vectorXMLStr))
		{
			char *charValue = XMLString::transcode(argElement->getAttribute(vectorXMLStr));
			this->inputVector = string(charValue);
			XMLString::release(&charValue);
		}
		else
		{
			throw RSGISXMLArgumentsException("No \'vector\' attribute was provided.");
		}
		XMLString::release(&vectorXMLStr);


		XMLCh *outfilenameXMLStr = XMLString::transcode("outfilename");
		if(argElement->hasAttribute(outfilenameXMLStr))
		{
			char *charValue = XMLString::transcode(argElement->getAttribute(outfilenameXMLStr));
			this->filenameAttribute = string(charValue);
			XMLString::release(&charValue);
		}
		else
		{
			throw RSGISXMLArgumentsException("No \'outfilename\' attribute was provided.");
		}
		XMLString::release(&outfilenameXMLStr);
    }
	else if (XMLString::equals(optionPanSharpen, optionXML))
	{
		this->option = RSGISExeImageUtils::pansharpen;

		XMLCh *imageXMLStr = XMLString::transcode("image");
		if(argElement->hasAttribute(imageXMLStr))
		{
			char *charValue = XMLString::transcode(argElement->getAttribute(imageXMLStr));
			this->inputImage = string(charValue);
			XMLString::release(&charValue);
		}
		else
		{
			throw RSGISXMLArgumentsException("No \'image\' attribute was provided.");
		}
		XMLString::release(&imageXMLStr);

		XMLCh *outputXMLStr = XMLString::transcode("output");
		if(argElement->hasAttribute(outputXMLStr))
		{
			char *charValue = XMLString::transcode(argElement->getAttribute(outputXMLStr));
			this->outputImage = string(charValue);
			XMLString::release(&charValue);
		}
		else
		{
			throw RSGISXMLArgumentsException("No \'output\' attribute was provided.");
		}
		XMLString::release(&outputXMLStr);

		XMLCh *winSizeXMLStr = XMLString::transcode("winSize");
		if(argElement->hasAttribute(winSizeXMLStr))
		{
			char *charValue = XMLString::transcode(argElement->getAttribute(winSizeXMLStr));
			this->panWinSize = mathUtils.strtoint(string(charValue));
			XMLString::release(&charValue);
		}
		else
		{
			this->panWinSize = 7;
		}
		XMLString::release(&winSizeXMLStr);


	}
    else if (XMLString::equals(optionCreateSlices, optionXML))
	{
		this->option = RSGISExeImageUtils::createslices;

		XMLCh *imageXMLStr = XMLString::transcode("image");
		if(argElement->hasAttribute(imageXMLStr))
		{
			char *charValue = XMLString::transcode(argElement->getAttribute(imageXMLStr));
			this->inputImage = string(charValue);
			XMLString::release(&charValue);
		}
		else
		{
			throw RSGISXMLArgumentsException("No \'image\' attribute was provided.");
		}
		XMLString::release(&imageXMLStr);

		XMLCh *outputXMLStr = XMLString::transcode("output");
		if(argElement->hasAttribute(outputXMLStr))
		{
			char *charValue = XMLString::transcode(argElement->getAttribute(outputXMLStr));
			this->outputImage = string(charValue);
			XMLString::release(&charValue);
		}
		else
		{
			throw RSGISXMLArgumentsException("No \'output\' attribute was provided.");
		}
		XMLString::release(&outputXMLStr);
	}
    else if(XMLString::equals(optionClump, optionXML))
    {
        this->option = RSGISExeImageUtils::clump;

		XMLCh *imageXMLStr = XMLString::transcode("image");
		if(argElement->hasAttribute(imageXMLStr))
		{
			char *charValue = XMLString::transcode(argElement->getAttribute(imageXMLStr));
			this->inputImage = string(charValue);
			XMLString::release(&charValue);
		}
		else
		{
			throw RSGISXMLArgumentsException("No \'image\' attribute was provided.");
		}
		XMLString::release(&imageXMLStr);

		XMLCh *outputXMLStr = XMLString::transcode("output");
		if(argElement->hasAttribute(outputXMLStr))
		{
			char *charValue = XMLString::transcode(argElement->getAttribute(outputXMLStr));
			this->outputImage = string(charValue);
			XMLString::release(&charValue);
		}
		else
		{
			throw RSGISXMLArgumentsException("No \'output\' attribute was provided.");
		}
		XMLString::release(&outputXMLStr);

        XMLCh *inMemoryXMLStr = XMLString::transcode("inmemory");
		if(argElement->hasAttribute(inMemoryXMLStr))
		{
			XMLCh *yesStr = XMLString::transcode("yes");
			const XMLCh *inMemValue = argElement->getAttribute(inMemoryXMLStr);

			if(XMLString::equals(inMemValue, yesStr))
			{
				this->processInMemory = true;
			}
			else
			{
				this->processInMemory = false;
			}
			XMLString::release(&yesStr);
		}
		else
		{
			cerr << "WARNING: No \'inmemory\' attribute was provided so processing from disk - this could be slow!\n";
            this->processInMemory = false;
		}
		XMLString::release(&inMemoryXMLStr);

        XMLCh *projXMLStr = XMLString::transcode("proj");
		if(argElement->hasAttribute(projXMLStr))
		{
			const XMLCh *projXMLValue = argElement->getAttribute(projXMLStr);
			if(XMLString::equals(projXMLValue, projImage))
			{
				this->projFromImage = true;
				this->proj = "";
			}
			else if(XMLString::equals(projXMLValue, projOSGB))
			{
				this->projFromImage = false;
				this->proj = OSGB_Proj;
			}
            else if(XMLString::equals(projXMLValue, projNZ2000))
			{
				this->projFromImage = false;
				this->proj = NZ2000_Proj;
			}
            else if(XMLString::equals(projXMLValue, projNZ1949))
			{
				this->projFromImage = false;
				this->proj = NZ1949_Proj;
			}
			else
			{
				cerr << "Proj not reconized therefore defaulting to image.";
				this->projFromImage = true;
				this->proj = "";
			}
		}
		else
		{
            this->projFromImage = true;
			this->proj = "";
		}
		XMLString::release(&projXMLStr);

    }
    else if (XMLString::equals(optionComposite, optionXML))
	{
		this->option = RSGISExeImageUtils::imageComposite;

		XMLCh *imageXMLStr = XMLString::transcode("image");
		if(argElement->hasAttribute(imageXMLStr))
		{
			char *charValue = XMLString::transcode(argElement->getAttribute(imageXMLStr));
			this->inputImage = string(charValue);
			XMLString::release(&charValue);
		}
		else
		{
			throw RSGISXMLArgumentsException("No \'image\' attribute was provided.");
		}
		XMLString::release(&imageXMLStr);

		XMLCh *outputXMLStr = XMLString::transcode("output");
		if(argElement->hasAttribute(outputXMLStr))
		{
			char *charValue = XMLString::transcode(argElement->getAttribute(outputXMLStr));
			this->outputImage = string(charValue);
			XMLString::release(&charValue);
		}
		else
		{
			throw RSGISXMLArgumentsException("No \'output\' attribute was provided.");
		}
		XMLString::release(&outputXMLStr);

		XMLCh *cBandsXMLStr = XMLString::transcode("compositeBands");
		if(argElement->hasAttribute(cBandsXMLStr))
		{
			char *charValue = XMLString::transcode(argElement->getAttribute(cBandsXMLStr));
			this->compositeBands = mathUtils.strtoint(string(charValue));
			XMLString::release(&charValue);
		}
		else
		{
			throw RSGISXMLArgumentsException("No \'compositeBands\' attribute was provided.");
		}
		XMLString::release(&cBandsXMLStr);

		XMLCh *typeXMLStr = XMLString::transcode("stats");
        this->outCompStat = compositeMean; // Set to default (mean)
		if(argElement->hasAttribute(typeXMLStr))
		{
			char *charValue = XMLString::transcode(argElement->getAttribute(typeXMLStr));
			string typeStr = string(charValue);
			if (typeStr == "mean")
			{
				this->outCompStat = compositeMean;
			}
			else if (typeStr == "min")
			{
				this->outCompStat = compositeMin;
			}
            else if (typeStr == "max")
			{
				this->outCompStat = compositeMax;
			}
            else if (typeStr == "range")
			{
				this->outCompStat = compositeRange;
			}
            else
            {
                throw RSGISXMLArgumentsException("Statistics not recognised / available. Options are mean, min, max and range.");
            }

			XMLString::release(&charValue);
		}
		else
		{
			cout << "No \'stats\' attribute was provided, assuming default of mean" << endl;
		}
		XMLString::release(&typeXMLStr);


	}
    else if (XMLString::equals(optionRelabel, optionXML))
	{
		this->option = RSGISExeImageUtils::relabel;

		XMLCh *imageXMLStr = XMLString::transcode("image");
		if(argElement->hasAttribute(imageXMLStr))
		{
			char *charValue = XMLString::transcode(argElement->getAttribute(imageXMLStr));
			this->inputImage = string(charValue);
			XMLString::release(&charValue);
		}
		else
		{
			throw RSGISXMLArgumentsException("No \'image\' attribute was provided.");
		}
		XMLString::release(&imageXMLStr);


		XMLCh *outputXMLStr = XMLString::transcode("output");
		if(argElement->hasAttribute(outputXMLStr))
		{
			char *charValue = XMLString::transcode(argElement->getAttribute(outputXMLStr));
			this->outputImage = string(charValue);
			XMLString::release(&charValue);
		}
		else
		{
			throw RSGISXMLArgumentsException("No \'output\' attribute was provided.");
		}
		XMLString::release(&outputXMLStr);

        XMLCh *lutXMLStr = XMLString::transcode("lut");
		if(argElement->hasAttribute(lutXMLStr))
		{
			char *charValue = XMLString::transcode(argElement->getAttribute(lutXMLStr));
			this->lutMatrixFile = string(charValue);
			XMLString::release(&charValue);
		}
		else
		{
			throw RSGISXMLArgumentsException("No \'lut\' attribute was provided.");
		}
		XMLString::release(&lutXMLStr);
	}
    else if (XMLString::equals(optionAssignProj, optionXML))
    {
        this->option = RSGISExeImageUtils::assignproj;

        XMLCh *imageXMLStr = XMLString::transcode("image");
		if(argElement->hasAttribute(imageXMLStr))
		{
			char *charValue = XMLString::transcode(argElement->getAttribute(imageXMLStr));
			this->inputImage = string(charValue);
			XMLString::release(&charValue);
		}
		else
		{
			throw RSGISXMLArgumentsException("No \'image\' attribute was provided.");
		}
		XMLString::release(&imageXMLStr);


        XMLCh *projWKTXMLStr = XMLString::transcode("projwkt");
		if(argElement->hasAttribute(projWKTXMLStr))
		{
			char *charValue = XMLString::transcode(argElement->getAttribute(projWKTXMLStr));
			this->projFile = string(charValue);
			XMLString::release(&charValue);
		}
		else
		{
			throw RSGISXMLArgumentsException("No \'projwkt\' attribute was provided.");
		}
		XMLString::release(&projWKTXMLStr);
    }
    else if (XMLString::equals(optionPopImgStats, optionXML))
    {
        this->option = RSGISExeImageUtils::popimgstats;

        XMLCh *imageXMLStr = XMLString::transcode("image");
		if(argElement->hasAttribute(imageXMLStr))
		{
			char *charValue = XMLString::transcode(argElement->getAttribute(imageXMLStr));
			this->inputImage = string(charValue);
			XMLString::release(&charValue);
		}
		else
		{
			throw RSGISXMLArgumentsException("No \'image\' attribute was provided.");
		}
		XMLString::release(&imageXMLStr);


        XMLCh *nodataXMLStr = XMLString::transcode("ignore");
		if(argElement->hasAttribute(nodataXMLStr))
		{
            XMLCh *NaNStr = XMLString::transcode("NaN");
			const XMLCh *noDataValue = argElement->getAttribute(nodataXMLStr);
			if(XMLString::equals(noDataValue, NaNStr))
			{
                const char *val = "NaN";
				this->nodataValue = nan(val);
			}
			else
			{
				char *charValue = XMLString::transcode(argElement->getAttribute(nodataXMLStr));
                this->nodataValue = mathUtils.strtofloat(string(charValue));
                XMLString::release(&charValue);
			}
			XMLString::release(&NaNStr);

            this->useIgnoreVal = true;
		}
		else
		{
			this->useIgnoreVal = false;
		}
		XMLString::release(&nodataXMLStr);

        XMLCh *pyramidsXMLStr = XMLString::transcode("pyramids");
		if(argElement->hasAttribute(pyramidsXMLStr))
		{
			char *charValue = XMLString::transcode(argElement->getAttribute(pyramidsXMLStr));
			string typeStr = string(charValue);
			if(typeStr == "yes")
			{
				this->calcImgPyramids = true;
			}
            else
            {
                this->calcImgPyramids = false;
            }

			XMLString::release(&charValue);
		}
		else
		{
			this->calcImgPyramids = true;
		}
		XMLString::release(&pyramidsXMLStr);

    }
    else if (XMLString::equals(optionCreateCopy, optionXML))
	{
		this->option = RSGISExeImageUtils::createcopy;

		XMLCh *imageXMLStr = XMLString::transcode("image");
		if(argElement->hasAttribute(imageXMLStr))
		{
			char *charValue = XMLString::transcode(argElement->getAttribute(imageXMLStr));
			this->inputImage = string(charValue);
			XMLString::release(&charValue);
		}
		else
		{
			throw RSGISXMLArgumentsException("No \'image\' attribute was provided.");
		}
		XMLString::release(&imageXMLStr);


		XMLCh *outputXMLStr = XMLString::transcode("output");
		if(argElement->hasAttribute(outputXMLStr))
		{
			char *charValue = XMLString::transcode(argElement->getAttribute(outputXMLStr));
			this->outputImage = string(charValue);
			XMLString::release(&charValue);
		}
		else
		{
			throw RSGISXMLArgumentsException("No \'output\' attribute was provided.");
		}
		XMLString::release(&outputXMLStr);


        XMLCh *pixelValXMLStr = XMLString::transcode("pixelval");
		if(argElement->hasAttribute(pixelValXMLStr))
		{
            XMLCh *NaNStr = XMLString::transcode("NaN");
			const XMLCh *dataValue = argElement->getAttribute(pixelValXMLStr);
			if(XMLString::equals(dataValue, NaNStr))
			{
                const char *val = "NaN";
				this->dataValue = nan(val);
			}
			else
			{
				char *charValue = XMLString::transcode(argElement->getAttribute(pixelValXMLStr));
                this->dataValue = mathUtils.strtofloat(string(charValue));
                XMLString::release(&charValue);
			}
			XMLString::release(&NaNStr);
		}
		else
		{
			throw RSGISXMLArgumentsException("No \'pixelval\' attribute was provided.");
		}
		XMLString::release(&pixelValXMLStr);

        XMLCh *numBandsXMLStr = XMLString::transcode("numbands");
		if(argElement->hasAttribute(numBandsXMLStr))
		{
			char *charValue = XMLString::transcode(argElement->getAttribute(numBandsXMLStr));
			this->numBands = mathUtils.strtoint(string(charValue));
			XMLString::release(&charValue);
		}
		else
		{
			throw RSGISXMLArgumentsException("No \'numbands\' attribute was provided.");
		}
		XMLString::release(&numBandsXMLStr);

	}
    else if (XMLString::equals(optionCreateKMLFile, optionXML))
	{
		this->option = RSGISExeImageUtils::createKMLFile;

		XMLCh *imageXMLStr = XMLString::transcode("image");
		if(argElement->hasAttribute(imageXMLStr))
		{
			char *charValue = XMLString::transcode(argElement->getAttribute(imageXMLStr));
			this->inputImage = string(charValue);
			XMLString::release(&charValue);
		}
		else
		{
			throw RSGISXMLArgumentsException("No \'image\' attribute was provided.");
		}
		XMLString::release(&imageXMLStr);

        XMLCh *outKMLFileXMLStr = XMLString::transcode("outKMLFile");
		if(argElement->hasAttribute(outKMLFileXMLStr))
		{
			char *charValue = XMLString::transcode(argElement->getAttribute(outKMLFileXMLStr));
			this->outKMLFile = string(charValue);
			XMLString::release(&charValue);
		}
		else
		{
			throw RSGISXMLArgumentsException("No \'outKMLFile\' attribute was provided.");
		}
		XMLString::release(&outKMLFileXMLStr);
	}
    else if (XMLString::equals(optionCreateTiles, optionXML))
	{
		this->option = RSGISExeImageUtils::createtiles;

		XMLCh *imageXMLStr = XMLString::transcode("image");
		if(argElement->hasAttribute(imageXMLStr))
		{
			char *charValue = XMLString::transcode(argElement->getAttribute(imageXMLStr));
			this->inputImage = string(charValue);
			XMLString::release(&charValue);
		}
		else
		{
			throw RSGISXMLArgumentsException("No \'image\' attribute was provided.");
		}
		XMLString::release(&imageXMLStr);

		XMLCh *outputXMLStr = XMLString::transcode("output");
		if(argElement->hasAttribute(outputXMLStr))
		{
			char *charValue = XMLString::transcode(argElement->getAttribute(outputXMLStr));
			this->outputImage = string(charValue);
			XMLString::release(&charValue);
		}
		else
		{
			throw RSGISXMLArgumentsException("No \'output\' attribute was provided.");
		}
		XMLString::release(&outputXMLStr);

        XMLCh *outTilesListXMLStr = XMLString::transcode("outTilesList");
		if(argElement->hasAttribute(outTilesListXMLStr))
		{
			char *charValue = XMLString::transcode(argElement->getAttribute(outTilesListXMLStr));
			this->outTilesList = string(charValue);
			XMLString::release(&charValue);
		}
		else
		{
			this->outTilesList = "";
		}
		XMLString::release(&outTilesListXMLStr);

        XMLCh *widthXMLStr = XMLString::transcode("width");
		if(argElement->hasAttribute(widthXMLStr))
		{
			char *charValue = XMLString::transcode(argElement->getAttribute(widthXMLStr));
			this->width = mathUtils.strtoint(string(charValue));
			XMLString::release(&charValue);
		}
		else
		{
			throw RSGISXMLArgumentsException("No \'width\' attribute was provided.");
		}
		XMLString::release(&widthXMLStr);

		XMLCh *heightXMLStr = XMLString::transcode("height");
		if(argElement->hasAttribute(heightXMLStr))
		{
			char *charValue = XMLString::transcode(argElement->getAttribute(heightXMLStr));
			this->height = mathUtils.strtoint(string(charValue));
			XMLString::release(&charValue);
		}
		else
		{
			throw RSGISXMLArgumentsException("No \'height\' attribute was provided.");
		}
		XMLString::release(&heightXMLStr);

        XMLCh *overlapXMLStr = XMLString::transcode("overlap");
		if(argElement->hasAttribute(overlapXMLStr))
		{
			char *charValue = XMLString::transcode(argElement->getAttribute(overlapXMLStr));
			this->tileOverlap = mathUtils.strtoint(string(charValue));
            std::cout << " Using overlap of " << this->tileOverlap << " pixels" << std::endl;
            XMLString::release(&charValue);
		}
		else
		{
			this->tileOverlap = 0;
		}
		XMLString::release(&overlapXMLStr);


        XMLCh *offsetXMLStr = XMLString::transcode("offset");
		if(argElement->hasAttribute(offsetXMLStr))
		{
			char *charValue = XMLString::transcode(argElement->getAttribute(offsetXMLStr));
			string typeStr = string(charValue);
			if(typeStr == "yes")
			{
				this->offsetTiling = true;
			}
            else
            {
                this->offsetTiling = false;
            }

			XMLString::release(&charValue);
		}
		else
		{
			this->offsetTiling = false;
		}
		XMLString::release(&offsetXMLStr);

    }
    else if (XMLString::equals(optionBandColourUsage, optionXML))
	{
		this->option = RSGISExeImageUtils::bandcolourusage;

		XMLCh *imageXMLStr = XMLString::transcode("image");
		if(argElement->hasAttribute(imageXMLStr))
		{
			char *charValue = XMLString::transcode(argElement->getAttribute(imageXMLStr));
			this->inputImage = string(charValue);
			XMLString::release(&charValue);
		}
		else
		{
			throw RSGISXMLArgumentsException("No \'image\' attribute was provided.");
		}
		XMLString::release(&imageXMLStr);

        DOMElement *bandElement = NULL;
        XMLCh *rsgisBandXMLStr = XMLString::transcode("rsgis:band");
        XMLCh *bandXMLStr = XMLString::transcode("band");
        XMLCh *usageXMLStr = XMLString::transcode("usage");

        DOMNodeList *bandsList = argElement->getElementsByTagName(rsgisBandXMLStr);
        unsigned int numBandsSpecified = bandsList->getLength();
        this->bandClrUses.reserve(numBandsSpecified);


        unsigned int bandNo = 0;
        GDALColorInterp gdalClrInterp = GCI_GrayIndex;
        string clrInterp = "";
        for(int i = 0; i < numBandsSpecified; i++)
        {
            bandElement = static_cast<DOMElement*>(bandsList->item(i));

            if(bandElement->hasAttribute(bandXMLStr))
            {
                char *charValue = XMLString::transcode(bandElement->getAttribute(bandXMLStr));
                bandNo = mathUtils.strtounsignedint(string(charValue));
                XMLString::release(&charValue);
            }
            else
            {
                throw RSGISXMLArgumentsException("No \'band\' attribute was provided.");
            }

            if(bandElement->hasAttribute(usageXMLStr))
            {
                char *charValue = XMLString::transcode(bandElement->getAttribute(usageXMLStr));
                clrInterp = string(charValue);
                if(clrInterp == "palette")
                {
                    gdalClrInterp = GCI_PaletteIndex;
                }
                else if(clrInterp == "grayscale")
                {
                    gdalClrInterp = GCI_GrayIndex;
                }
                else if(clrInterp == "red")
                {
                    gdalClrInterp = GCI_RedBand;
                }
                else if(clrInterp == "green")
                {
                    gdalClrInterp = GCI_GreenBand;
                }
                else if(clrInterp == "blue")
                {
                    gdalClrInterp = GCI_BlueBand;
                }
                else if(clrInterp == "alpha")
                {
                    gdalClrInterp = GCI_AlphaBand;
                }
                else
                {
                    throw RSGISXMLArgumentsException("Usage was not recognised.");
                }
                XMLString::release(&charValue);
            }
            else
            {
                throw RSGISXMLArgumentsException("No \'usage\' attribute was provided.");
            }

            bandClrUses.push_back(std::pair<unsigned int, GDALColorInterp>(bandNo, gdalClrInterp));
        }
        XMLString::release(&bandXMLStr);
        XMLString::release(&rsgisBandXMLStr);
        XMLString::release(&usageXMLStr);
	}
    else if (XMLString::equals(optionAssignSpatialInfo, optionXML))
	{
		this->option = RSGISExeImageUtils::assignspatialinfo;

		XMLCh *imageXMLStr = XMLString::transcode("image");
		if(argElement->hasAttribute(imageXMLStr))
		{
			char *charValue = XMLString::transcode(argElement->getAttribute(imageXMLStr));
			this->inputImage = string(charValue);
			XMLString::release(&charValue);
		}
		else
		{
			throw RSGISXMLArgumentsException("No \'image\' attribute was provided.");
		}
		XMLString::release(&imageXMLStr);

        XMLCh *tlxXMLStr = XMLString::transcode("tlx");
		if(argElement->hasAttribute(tlxXMLStr))
		{
			char *charValue = XMLString::transcode(argElement->getAttribute(tlxXMLStr));
			this->tlx = mathUtils.strtodouble(string(charValue));
			XMLString::release(&charValue);
            this->tlxDef = true;
		}
		else
		{
			this->tlxDef = false;
		}
		XMLString::release(&tlxXMLStr);

        XMLCh *tlyXMLStr = XMLString::transcode("tly");
		if(argElement->hasAttribute(tlyXMLStr))
		{
			char *charValue = XMLString::transcode(argElement->getAttribute(tlyXMLStr));
			this->tly = mathUtils.strtodouble(string(charValue));
			XMLString::release(&charValue);
            this->tlyDef = true;
		}
		else
		{
			this->tlyDef = false;
		}
		XMLString::release(&tlyXMLStr);

        XMLCh *resXXMLStr = XMLString::transcode("resX");
		if(argElement->hasAttribute(resXXMLStr))
		{
			char *charValue = XMLString::transcode(argElement->getAttribute(resXXMLStr));
			this->resX = mathUtils.strtodouble(string(charValue));
			XMLString::release(&charValue);
            this->resXDef = true;
		}
		else
		{
			this->resXDef = false;
		}
		XMLString::release(&resXXMLStr);

        XMLCh *resYXMLStr = XMLString::transcode("resY");
		if(argElement->hasAttribute(resYXMLStr))
		{
			char *charValue = XMLString::transcode(argElement->getAttribute(resYXMLStr));
			this->resY = mathUtils.strtodouble(string(charValue));
			XMLString::release(&charValue);
            this->resYDef = true;
		}
		else
		{
			this->resYDef = false;
		}
		XMLString::release(&resYXMLStr);

        XMLCh *rotXXMLStr = XMLString::transcode("rotX");
		if(argElement->hasAttribute(rotXXMLStr))
		{
			char *charValue = XMLString::transcode(argElement->getAttribute(rotXXMLStr));
			this->rotX = mathUtils.strtodouble(string(charValue));
			XMLString::release(&charValue);
            this->rotXDef = true;
		}
		else
		{
			this->rotXDef = false;
		}
		XMLString::release(&rotXXMLStr);

        XMLCh *rotYXMLStr = XMLString::transcode("rotY");
		if(argElement->hasAttribute(rotYXMLStr))
		{
			char *charValue = XMLString::transcode(argElement->getAttribute(rotYXMLStr));
			this->rotY = mathUtils.strtodouble(string(charValue));
			XMLString::release(&charValue);
            this->rotYDef = true;
		}
		else
		{
			this->rotYDef = false;
		}
		XMLString::release(&rotYXMLStr);
	}
    else if (XMLString::equals(optionGenAssessPoints, optionXML))
	{
		this->option = RSGISExeImageUtils::genassesspoints;

		XMLCh *imageXMLStr = XMLString::transcode("image");
		if(argElement->hasAttribute(imageXMLStr))
		{
			char *charValue = XMLString::transcode(argElement->getAttribute(imageXMLStr));
			this->inputImage = string(charValue);
			XMLString::release(&charValue);
		}
		else
		{
			throw RSGISXMLArgumentsException("No \'image\' attribute was provided.");
		}
		XMLString::release(&imageXMLStr);

        XMLCh *demXMLStr = XMLString::transcode("dem");
		if(argElement->hasAttribute(demXMLStr))
		{
			char *charValue = XMLString::transcode(argElement->getAttribute(demXMLStr));
			this->inputDEM = string(charValue);
            this->demProvided = true;
			XMLString::release(&charValue);
		}
		else
		{
			this->demProvided = false;
		}
		XMLString::release(&demXMLStr);

        XMLCh *outputXMLStr = XMLString::transcode("output");
		if(argElement->hasAttribute(outputXMLStr))
		{
			char *charValue = XMLString::transcode(argElement->getAttribute(outputXMLStr));
			this->outputFile = string(charValue);
			XMLString::release(&charValue);
		}
		else
		{
			throw RSGISXMLArgumentsException("No \'output\' attribute was provided.");
		}
		XMLString::release(&outputXMLStr);

        XMLCh *classColumnXMLStr = XMLString::transcode("classcolumn");
		if(argElement->hasAttribute(classColumnXMLStr))
		{
			char *charValue = XMLString::transcode(argElement->getAttribute(classColumnXMLStr));
			this->classColumnName = string(charValue);
			XMLString::release(&charValue);
		}
		else
		{
			throw RSGISXMLArgumentsException("No \'classcolumn\' attribute was provided.");
		}
		XMLString::release(&classColumnXMLStr);


        XMLCh *typeXMLStr = XMLString::transcode("type");
		if(argElement->hasAttribute(typeXMLStr))
		{
			char *charValue = XMLString::transcode(argElement->getAttribute(typeXMLStr));
            string typeString = string(charValue);
			if(typeString == "random")
            {
                this->accuracyPtsType = rsgis_randompts;
            }
            else if(typeString == "stratified")
            {
                this->accuracyPtsType = rsgis_stratifiedpts;
            }
            else
            {
                throw RSGISXMLArgumentsException("The \'type\' attribute must be either \'random\' or \'stratified\'.");
            }
			XMLString::release(&charValue);
		}
		else
		{
			throw RSGISXMLArgumentsException("No \'type\' attribute was provided.");
		}
		XMLString::release(&typeXMLStr);

        XMLCh *nStr = XMLString::transcode("n");
		if(argElement->hasAttribute(nStr))
		{
			char *charValue = XMLString::transcode(argElement->getAttribute(nStr));
			this->numPoints = mathUtils.strtounsignedint(string(charValue));
			XMLString::release(&charValue);
		}
		else
		{
			throw RSGISXMLArgumentsException("No \'n\' attribute was provided.");
		}
		XMLString::release(&nStr);

        XMLCh *seedStr = XMLString::transcode("seed");
		if(argElement->hasAttribute(seedStr))
		{
			char *charValue = XMLString::transcode(argElement->getAttribute(seedStr));
			this->seed = mathUtils.strtounsignedint(string(charValue));
			XMLString::release(&charValue);
		}
		else
		{
			throw RSGISXMLArgumentsException("No \'seed\' attribute was provided.");
		}
		XMLString::release(&seedStr);
	}
    else if (XMLString::equals(optionUniquePxlClumps, optionXML))
	{
		this->option = RSGISExeImageUtils::uniquepxlclumps;

		XMLCh *imageXMLStr = XMLString::transcode("image");
		if(argElement->hasAttribute(imageXMLStr))
		{
			char *charValue = XMLString::transcode(argElement->getAttribute(imageXMLStr));
			this->inputImage = string(charValue);
			XMLString::release(&charValue);
		}
		else
		{
			throw RSGISXMLArgumentsException("No \'image\' attribute was provided.");
		}
		XMLString::release(&imageXMLStr);


		XMLCh *outputXMLStr = XMLString::transcode("output");
		if(argElement->hasAttribute(outputXMLStr))
		{
			char *charValue = XMLString::transcode(argElement->getAttribute(outputXMLStr));
			this->outputImage = string(charValue);
			XMLString::release(&charValue);
		}
		else
		{
			throw RSGISXMLArgumentsException("No \'output\' attribute was provided.");
		}
		XMLString::release(&outputXMLStr);

        noDataValDefined = false;
        XMLCh *noDataValXMLStr = XMLString::transcode("nodata");
		if(argElement->hasAttribute(noDataValXMLStr))
		{
            XMLCh *NaNStr = XMLString::transcode("NaN");
			const XMLCh *dataValue = argElement->getAttribute(noDataValXMLStr);
			if(XMLString::equals(dataValue, NaNStr))
			{
                const char *val = "NaN";
				this->dataValue = nan(val);
			}
			else
			{
				char *charValue = XMLString::transcode(argElement->getAttribute(noDataValXMLStr));
                this->nodataValue = mathUtils.strtofloat(string(charValue));
                XMLString::release(&charValue);
			}
			XMLString::release(&NaNStr);
            noDataValDefined = true;
		}
		else
		{
			noDataValDefined = false;
		}
		XMLString::release(&noDataValXMLStr);

	}
    else if (XMLString::equals(optionSubset2Image, optionXML))
	{
		this->option = RSGISExeImageUtils::subset2img;

		XMLCh *imageXMLStr = XMLString::transcode("image");
		if(argElement->hasAttribute(imageXMLStr))
		{
			char *charValue = XMLString::transcode(argElement->getAttribute(imageXMLStr));
			this->inputImage = string(charValue);
			XMLString::release(&charValue);
		}
		else
		{
			throw RSGISXMLArgumentsException("No \'image\' attribute was provided.");
		}
		XMLString::release(&imageXMLStr);

		XMLCh *outputXMLStr = XMLString::transcode("output");
		if(argElement->hasAttribute(outputXMLStr))
		{
			char *charValue = XMLString::transcode(argElement->getAttribute(outputXMLStr));
			this->outputImage = string(charValue);
			XMLString::release(&charValue);
		}
		else
		{
			throw RSGISXMLArgumentsException("No \'output\' attribute was provided.");
		}
		XMLString::release(&outputXMLStr);


		XMLCh *roiXMLStr = XMLString::transcode("roi");
		if(argElement->hasAttribute(roiXMLStr))
		{
			char *charValue = XMLString::transcode(argElement->getAttribute(roiXMLStr));
			this->inputROIImage = string(charValue);
			XMLString::release(&charValue);
		}
		else
		{
			throw RSGISXMLArgumentsException("No \'roi\' attribute was provided.");
		}
		XMLString::release(&roiXMLStr);
	}
    else if (XMLString::equals(optionDefineImgTiles, optionXML))
	{
		this->option = RSGISExeImageUtils::defineimgtiles;

		XMLCh *imageXMLStr = XMLString::transcode("image");
		if(argElement->hasAttribute(imageXMLStr))
		{
			char *charValue = XMLString::transcode(argElement->getAttribute(imageXMLStr));
			this->inputImage = string(charValue);
			XMLString::release(&charValue);
		}
		else
		{
			throw RSGISXMLArgumentsException("No \'image\' attribute was provided.");
		}
		XMLString::release(&imageXMLStr);


		XMLCh *outputXMLStr = XMLString::transcode("output");
		if(argElement->hasAttribute(outputXMLStr))
		{
			char *charValue = XMLString::transcode(argElement->getAttribute(outputXMLStr));
			this->outputImage = string(charValue);
			XMLString::release(&charValue);
		}
		else
		{
			throw RSGISXMLArgumentsException("No \'output\' attribute was provided.");
		}
		XMLString::release(&outputXMLStr);

        noDataValDefined = false;
        XMLCh *noDataValXMLStr = XMLString::transcode("nodata");
		if(argElement->hasAttribute(noDataValXMLStr))
		{
            XMLCh *NaNStr = XMLString::transcode("NaN");
			const XMLCh *dataValue = argElement->getAttribute(noDataValXMLStr);
			if(XMLString::equals(dataValue, NaNStr))
			{
                const char *val = "NaN";
				this->dataValue = nan(val);
			}
			else
			{
				char *charValue = XMLString::transcode(argElement->getAttribute(noDataValXMLStr));
                this->nodataValue = mathUtils.strtofloat(string(charValue));
                XMLString::release(&charValue);
			}
			XMLString::release(&NaNStr);
            noDataValDefined = true;
		}
		else
		{
			noDataValDefined = false;
		}
		XMLString::release(&noDataValXMLStr);

        validPixelRatio = 0.0;
        XMLCh *ratioXMLStr = XMLString::transcode("validpixelratio");
		if(argElement->hasAttribute(ratioXMLStr))
		{
			char *charValue = XMLString::transcode(argElement->getAttribute(ratioXMLStr));
            this->validPixelRatio = mathUtils.strtofloat(string(charValue));
            XMLString::release(&charValue);
		}
		else
		{
			throw RSGISXMLArgumentsException("No \'validpixelratio\' attribute was provided.");
		}
		XMLString::release(&ratioXMLStr);

        XMLCh *tileSizeXMLStr = XMLString::transcode("tilesize");
		if(argElement->hasAttribute(tileSizeXMLStr))
		{
			char *charValue = XMLString::transcode(argElement->getAttribute(tileSizeXMLStr));
            this->tileSizePxl = mathUtils.strtounsignedint(string(charValue));
            XMLString::release(&charValue);
		}
		else
		{
			throw RSGISXMLArgumentsException("No \'tilesize\' attribute was provided.");
		}
		XMLString::release(&tileSizeXMLStr);

	}
    else if (XMLString::equals(optionGenTileMasks, optionXML))
	{
		this->option = RSGISExeImageUtils::gentilemasks;

		XMLCh *imageXMLStr = XMLString::transcode("image");
		if(argElement->hasAttribute(imageXMLStr))
		{
			char *charValue = XMLString::transcode(argElement->getAttribute(imageXMLStr));
			this->inputImage = string(charValue);
			XMLString::release(&charValue);
		}
		else
		{
			throw RSGISXMLArgumentsException("No \'image\' attribute was provided.");
		}
		XMLString::release(&imageXMLStr);


		XMLCh *outputXMLStr = XMLString::transcode("outputbase");
		if(argElement->hasAttribute(outputXMLStr))
		{
			char *charValue = XMLString::transcode(argElement->getAttribute(outputXMLStr));
			this->outputImageBase = string(charValue);
			XMLString::release(&charValue);
		}
		else
		{
			throw RSGISXMLArgumentsException("No \'outputbase\' attribute was provided.");
		}
		XMLString::release(&outputXMLStr);

        createAnOverlap = false;
        XMLCh *overlapXMLStr = XMLString::transcode("overlap");
		if(argElement->hasAttribute(overlapXMLStr))
		{
			char *charValue = XMLString::transcode(argElement->getAttribute(overlapXMLStr));
            this->overlap = mathUtils.strtofloat(string(charValue));
            createAnOverlap = true;
            XMLString::release(&charValue);
		}
		else
		{
            createAnOverlap = false;
		}
		XMLString::release(&overlapXMLStr);


        XMLCh *growOverlapXMLStr = XMLString::transcode("growoverlap");
		if(argElement->hasAttribute(growOverlapXMLStr))
		{
			XMLCh *yesStr = XMLString::transcode("yes");
			const XMLCh *strValue = argElement->getAttribute(growOverlapXMLStr);

			if(XMLString::equals(strValue, yesStr))
			{
				this->growOverlap = true;
			}
			else
			{
				this->growOverlap = false;
			}
			XMLString::release(&yesStr);
		}
		else
		{
			throw RSGISXMLArgumentsException("No \'growoverlap\' attribute was provided.");
		}
		XMLString::release(&growOverlapXMLStr);
	}
    else if (XMLString::equals(optionCutOutTile, optionXML))
	{
		this->option = RSGISExeImageUtils::cutouttile;

		XMLCh *imageXMLStr = XMLString::transcode("image");
		if(argElement->hasAttribute(imageXMLStr))
		{
			char *charValue = XMLString::transcode(argElement->getAttribute(imageXMLStr));
			this->inputImage = string(charValue);
			XMLString::release(&charValue);
		}
		else
		{
			throw RSGISXMLArgumentsException("No \'image\' attribute was provided.");
		}
		XMLString::release(&imageXMLStr);

		XMLCh *outputXMLStr = XMLString::transcode("output");
		if(argElement->hasAttribute(outputXMLStr))
		{
			char *charValue = XMLString::transcode(argElement->getAttribute(outputXMLStr));
			this->outputImage = string(charValue);
			XMLString::release(&charValue);
		}
		else
		{
			throw RSGISXMLArgumentsException("No \'output\' attribute was provided.");
		}
		XMLString::release(&outputXMLStr);

        XMLCh *tileXMLStr = XMLString::transcode("tile");
		if(argElement->hasAttribute(tileXMLStr))
		{
			char *charValue = XMLString::transcode(argElement->getAttribute(tileXMLStr));
			this->tileImage = string(charValue);
			XMLString::release(&charValue);
		}
		else
		{
			throw RSGISXMLArgumentsException("No \'tile\' attribute was provided.");
		}
		XMLString::release(&tileXMLStr);


        XMLCh *noDataValXMLStr = XMLString::transcode("nodataval");
		if(argElement->hasAttribute(noDataValXMLStr))
		{
            XMLCh *NaNStr = XMLString::transcode("NaN");
			const XMLCh *dataValue = argElement->getAttribute(noDataValXMLStr);
			if(XMLString::equals(dataValue, NaNStr))
			{
                const char *val = "NaN";
				this->dataValue = nan(val);
			}
			else
			{
				char *charValue = XMLString::transcode(argElement->getAttribute(noDataValXMLStr));
                this->nodataValue = mathUtils.strtofloat(string(charValue));
                XMLString::release(&charValue);
			}
			XMLString::release(&NaNStr);
		}
		else
		{
			throw RSGISXMLArgumentsException("No \'nodataval\' attribute was provided.");
		}
		XMLString::release(&noDataValXMLStr);

	}
    else if (XMLString::equals(optionStretchImageWithStats, optionXML))
	{
		this->option = RSGISExeImageUtils::stretchwithstats;

		XMLCh *imageXMLStr = XMLString::transcode("image");
		if(argElement->hasAttribute(imageXMLStr))
		{
			char *charValue = XMLString::transcode(argElement->getAttribute(imageXMLStr));
			this->inputImage = string(charValue);
			XMLString::release(&charValue);
		}
		else
		{
			throw RSGISXMLArgumentsException("No \'image\' attribute was provided.");
		}
		XMLString::release(&imageXMLStr);

		XMLCh *outputXMLStr = XMLString::transcode("output");
		if(argElement->hasAttribute(outputXMLStr))
		{
			char *charValue = XMLString::transcode(argElement->getAttribute(outputXMLStr));
			this->outputImage = string(charValue);
			XMLString::release(&charValue);
		}
		else
		{
			throw RSGISXMLArgumentsException("No \'output\' attribute was provided.");
		}
		XMLString::release(&outputXMLStr);

        XMLCh *inputStatsXMLStr = XMLString::transcode("stats");
		if(argElement->hasAttribute(inputStatsXMLStr))
		{
			char *charValue = XMLString::transcode(argElement->getAttribute(inputStatsXMLStr));
			this->inputFile = string(charValue);
			XMLString::release(&charValue);
		}
		else
		{
			throw RSGISXMLArgumentsException("No \'stats\' attribute was provided.");
		}
		XMLString::release(&inputStatsXMLStr);


		XMLCh *stretchLinearMinMax = XMLString::transcode("LinearMinMax");
		XMLCh *stretchHistogram = XMLString::transcode("Histogram");
		XMLCh *stretchExponential = XMLString::transcode("Exponential");
		XMLCh *stretchLogarithmic = XMLString::transcode("Logarithmic");
		XMLCh *stretchPowerLaw = XMLString::transcode("PowerLaw");

		XMLCh *stretchXMLStr = XMLString::transcode("stretch");
		if(argElement->hasAttribute(stretchXMLStr))
		{
			const XMLCh *stretchXMLValue = argElement->getAttribute(stretchXMLStr);
			if(XMLString::equals(stretchLinearMinMax, stretchXMLValue))
			{
				this->stretchType = rsgis::cmds::linearMinMax;
			}
			else if (XMLString::equals(stretchHistogram, stretchXMLValue))
			{
				this->stretchType = rsgis::cmds::histogram;
			}
			else if (XMLString::equals(stretchExponential, stretchXMLValue))
			{
				this->stretchType = rsgis::cmds::exponential;
			}
			else if (XMLString::equals(stretchLogarithmic, stretchXMLValue))
			{
				this->stretchType = rsgis::cmds::logarithmic;
			}
			else if (XMLString::equals(stretchPowerLaw, stretchXMLValue))
			{
				this->stretchType = rsgis::cmds::powerLaw;
				XMLCh *powerXMLStr = XMLString::transcode("power");
				if(argElement->hasAttribute(powerXMLStr))
				{
					char *charValue = XMLString::transcode(argElement->getAttribute(powerXMLStr));
					this->power = mathUtils.strtofloat(string(charValue));
					XMLString::release(&charValue);
				}
				else
				{
					throw RSGISXMLArgumentsException("No \'power\' attribute was provided.");
				}
				XMLString::release(&powerXMLStr);
			}
			else
			{
				throw RSGISXMLArgumentsException("Stretch was not recognized.");
			}
		}
		else
		{
			throw RSGISXMLArgumentsException("No \'stretch\' attribute was provided.");
		}
		XMLString::release(&stretchXMLStr);

		XMLString::release(&stretchLinearMinMax);
		XMLString::release(&stretchHistogram);
		XMLString::release(&stretchExponential);
		XMLString::release(&stretchLogarithmic);
		XMLString::release(&stretchPowerLaw);



	}
    else if (XMLString::equals(optionSubSampleImage, optionXML))
	{
		this->option = RSGISExeImageUtils::subsampleimage;

		XMLCh *imageXMLStr = XMLString::transcode("image");
		if(argElement->hasAttribute(imageXMLStr))
		{
			char *charValue = XMLString::transcode(argElement->getAttribute(imageXMLStr));
			this->inputImage = string(charValue);
			XMLString::release(&charValue);
		}
		else
		{
			throw RSGISXMLArgumentsException("No \'image\' attribute was provided.");
		}
		XMLString::release(&imageXMLStr);

		XMLCh *outputXMLStr = XMLString::transcode("output");
		if(argElement->hasAttribute(outputXMLStr))
		{
			char *charValue = XMLString::transcode(argElement->getAttribute(outputXMLStr));
			this->outputFile = string(charValue);
			XMLString::release(&charValue);
		}
		else
		{
			throw RSGISXMLArgumentsException("No \'output\' attribute was provided.");
		}
		XMLString::release(&outputXMLStr);


        XMLCh *nodataXMLStr = XMLString::transcode("nodata");
		if(argElement->hasAttribute(nodataXMLStr))
		{
            char *charValue = XMLString::transcode(argElement->getAttribute(nodataXMLStr));
            this->nodataValue = mathUtils.strtofloat(string(charValue));
            XMLString::release(&charValue);
            this->useIgnoreVal = true;
		}
		else
		{
			this->useIgnoreVal = false;
		}
		XMLString::release(&nodataXMLStr);


        XMLCh *subSampleXMLStr = XMLString::transcode("subsample");
		if(argElement->hasAttribute(subSampleXMLStr))
		{
            char *charValue = XMLString::transcode(argElement->getAttribute(subSampleXMLStr));
            this->imageSample = mathUtils.strtounsignedint(string(charValue));
            XMLString::release(&charValue);
		}
		else
		{
			throw RSGISXMLArgumentsException("No \'subsample\' attribute was provided.");
		}
		XMLString::release(&subSampleXMLStr);



	}
	else
	{
		string message = string("The option (") + string(XMLString::transcode(optionXML)) + string(") is not known: RSGISExeImageUtils.");
		throw RSGISXMLArgumentsException(message.c_str());
	}

	XMLString::release(&algorName);
	XMLString::release(&algorXMLStr);
	XMLString::release(&optionXMLStr);
	XMLString::release(&optionColour);
	XMLString::release(&optionMosaic);
	XMLString::release(&optionInclude);
	XMLString::release(&optionCut2Poly);
    XMLString::release(&optionCut2Polys);
	XMLString::release(&optionMask);
	XMLString::release(&optionResample);
	XMLString::release(&optionRasteriseDef);
	XMLString::release(&projImage);
	XMLString::release(&projOSGB);
    XMLString::release(&projNZ2000);
    XMLString::release(&projNZ1949);
	XMLString::release(&rsgisimageXMLStr);
	XMLString::release(&optionPrintProj4);
	XMLString::release(&optionPrintWKT);
	XMLString::release(&optionExtract2DScatterPtxt);
	XMLString::release(&optionSGSmoothing);
	XMLString::release(&optionCumulativeArea);
	XMLString::release(&optionCreateImage);
	XMLString::release(&optionStretchImage);
	XMLString::release(&optionHueColour);
	XMLString::release(&optionRemoveSpatialRef);
	XMLString::release(&optionAddnoise);
	XMLString::release(&optionDefineSpatialRef);
    XMLString::release(&optionSubset);
    XMLString::release(&optionSubset2Polys);
    XMLString::release(&optionPanSharpen);
    XMLString::release(&optionColourImageBands);
    XMLString::release(&optionCreateSlices);
    XMLString::release(&optionClump);
    XMLString::release(&optionComposite);
    XMLString::release(&optionRelabel);
    XMLString::release(&optionAssignProj);
    XMLString::release(&optionPopImgStats);
	XMLString::release(&optionCreateCopy);
    XMLString::release(&optionCreateKMLFile);
    XMLString::release(&optionCreateTiles);
    XMLString::release(&optionBandColourUsage);
    XMLString::release(&optionAssignSpatialInfo);
    XMLString::release(&optionGenAssessPoints);
    XMLString::release(&optionSubset2Image);
    XMLString::release(&optionDefineImgTiles);
    XMLString::release(&optionGenTileMasks);
    XMLString::release(&optionCutOutTile);
    XMLString::release(&optionStretchImageWithStats);
    XMLString::release(&optionSubSampleImage);

	parsed = true;
}

void RSGISExeImageUtils::runAlgorithm() throw(RSGISException)
{
	if(!parsed)
	{
		throw RSGISException("Before running the parameters much be retrieved");
	}
	else
	{
		if(option == RSGISExeImageUtils::colour)
		{
			cout << "Colouring image\n";
			GDALAllRegister();
			GDALDataset **datasets = NULL;
			RSGISColourUpImage *colourImage = NULL;
			RSGISCalcImage *calcImage = NULL;

			int numBands = 0;
			try
			{
				datasets = new GDALDataset*[1];
				cout << this->inputImage << endl;
				datasets[0] = (GDALDataset *) GDALOpenShared(this->inputImage.c_str(), GA_ReadOnly);
				if(datasets[0] == NULL)
				{
					string message = string("Could not open image ") + this->inputImage;
					throw RSGISImageException(message.c_str());
				}
				numBands = datasets[0]->GetRasterCount();

				for(int i = 0; i < this->numClasses; i++)
				{
					classColour[i]->numInputBands = numBands;

					cout << i <<  ") Class " << classColour[i]->className << " with ID ";
					cout << classColour[i]->classID << " uses image band " << classColour[i]->imgBand + 1;
					cout << " where a total of " << classColour[i]->numInputBands << " is available:\n";
					cout << "Lower = " << classColour[i]->lower << endl;
					cout << "Upper = " << classColour[i]->upper << endl;
					cout << "Red = " << classColour[i]->red << endl;
					cout << "Green = " << classColour[i]->green << endl;
					cout << "Blue = " << classColour[i]->blue << endl;
				}

				colourImage = new RSGISColourUpImage(3, this->classColour, this->numClasses);
				calcImage = new RSGISCalcImage(colourImage, "", true);

				calcImage->calcImage(datasets, 1, this->outputImage, false, NULL, this->imageFormat, this->outDataType);

				if(datasets != NULL)
				{
					GDALClose(datasets[0]);
					delete[] datasets;
				}
				GDALDestroyDriverManager();
				delete calcImage;
				delete colourImage;
			}
			catch (RSGISException e)
			{
				cout << "Exception occured: " << e.what() << endl;
			}

		}
        else if(option == RSGISExeImageUtils::colourimagebands)
		{
			cout << "Colouring image bands\n";
			GDALAllRegister();
			GDALDataset **datasets = NULL;
			RSGISColourUpImageBand *colourImage = NULL;
			RSGISCalcImage *calcImage = NULL;

			int numBands = 0;
			try
			{
				datasets = new GDALDataset*[1];
				cout << this->inputImage << endl;
				datasets[0] = (GDALDataset *) GDALOpenShared(this->inputImage.c_str(), GA_ReadOnly);
				if(datasets[0] == NULL)
				{
					string message = string("Could not open image ") + this->inputImage;
					throw RSGISImageException(message.c_str());
				}
				numBands = datasets[0]->GetRasterCount();

				for(int i = 0; i < this->numClasses; i++)
				{
					classColour[i]->numInputBands = numBands;

					cout << i <<  ") Class " << classColour[i]->className << " with ID ";
					cout << classColour[i]->classID << endl;
					cout << "Lower = " << classColour[i]->lower << endl;
					cout << "Upper = " << classColour[i]->upper << endl;
					cout << "Red = " << classColour[i]->red << endl;
					cout << "Green = " << classColour[i]->green << endl;
					cout << "Blue = " << classColour[i]->blue << endl;
				}

				colourImage = new RSGISColourUpImageBand(3, this->classColour, this->numClasses);
				calcImage = new RSGISCalcImage(colourImage, "", true);

				calcImage->calcImageBand(datasets, 1, this->outputImage);

				if(datasets != NULL)
				{
					GDALClose(datasets[0]);
					delete[] datasets;
				}
				GDALDestroyDriverManager();
				delete calcImage;
				delete colourImage;
			}
			catch (RSGISException e)
			{
				cout << "Exception occured: " << e.what() << endl;
			}

		}
		else if(option == RSGISExeImageUtils::mosaic)
		{
            if(this->numImages < 1)
            {
                throw RSGISException("No input images have been provided.");
            }
			cout << "Mosaicing Images\n";
            cout << "Number of Images = " << this->numImages << endl;
            // Don't print if over 100 images
            if(this->numImages < 100)
            {
                cout << "Input Images: \n";
                for(int i = 0; i < this->numImages; ++i)
                {
                    cout << i+1 << ": " << inputImages[i] << endl;
                }
            }

			RSGISImageMosaic mosaic;
			try
			{
				if (this->mosaicSkipVals)
				{
                    std::cout << "Skipping pixel values = " << this->skipValue << " in band " << this->skipBand + 1 << std::endl;
					mosaic.mosaicSkipVals(inputImages, this->numImages, this->outputImage, this->nodataValue, this->skipValue, this->projFromImage, this->proj, this->skipBand, this->overlapBehaviour, this->imageFormat, this->outDataType);
				}
				else if (this->mosaicSkipThresh)
				{
<<<<<<< HEAD
                    std::cout << "Skipping pixel values between " << this->skipLowerThresh << " and " << this->skipUpperThresh << " in band " << this->skipBand + 1 << std::endl;
					mosaic.mosaicSkipThreash(inputImages, this->numImages, this->outputImage, this->nodataValue, this->skipLowerThresh, this->skipUpperThresh, this->projFromImage, this->proj, this->skipBand, this->overlapBehaviour, this->imageFormat, this->outDataType);
=======
                    std::cout << "Skipping pixel values between " << this->skipLowerThresh << " and " << this->skipUpperThresh << " in band " << this->skipBand << std::endl;
					mosaic.mosaicSkipThresh(inputImages, this->numImages, this->outputImage, this->nodataValue, this->skipLowerThresh, this->skipUpperThresh, this->projFromImage, this->proj, this->skipBand, this->overlapBehaviour, this->imageFormat, this->outDataType);
>>>>>>> 6d7228e0
				}
				else
				{
                    std::cout << "Simple mosaic (all pixels)" << std::endl;
					mosaic.mosaic(inputImages, this->numImages, this->outputImage, this->nodataValue, this->projFromImage, this->proj, this->imageFormat, this->outDataType);
				}

				delete[] inputImages;
			}
			catch(RSGISException e)
			{
				throw e;
			}

		}
		else if(option == RSGISExeImageUtils::include)
		{
            cout << "Include images into a larger image\n";
            if(bandsDefined)
            {
                for(vector<int>::iterator iterBands = bands.begin(); iterBands != bands.end(); ++iterBands)
                {
                    cout << "Band " << *iterBands << endl;
                }
            }
			GDALAllRegister();
			GDALDataset *baseDS = NULL;
			RSGISImageMosaic mosaic;
			try
			{
				cout << this->inputImage << endl;
				baseDS = (GDALDataset *) GDALOpenShared(this->inputImage.c_str(), GA_Update);
				if(baseDS == NULL)
				{
					string message = string("Could not open image ") + this->inputImage;
					throw RSGISImageException(message.c_str());
				}

				mosaic.includeDatasets(baseDS, this->inputImages, this->numImages, this->bands, this->bandsDefined);

				GDALClose(baseDS);
				GDALDestroyDriverManager();
				delete[] inputImages;
			}
			catch (RSGISException e)
			{
				throw e;
			}
		}
		else if(option == RSGISExeImageUtils::cut2poly)
		{
			cout << "Cutting image to polygons\n";
			GDALAllRegister();
			OGRRegisterAll();

			GDALDataset **dataset = NULL;
			OGRDataSource *inputVecDS = NULL;
			OGRLayer *inputVecLayer = NULL;

			RSGISCopyImage *copyImage = NULL;
			RSGISCalcImage *calcImage = NULL;

			RSGISVectorIO vecIO;
			RSGISPolygonData **polyData = NULL;
			RSGISImageTileVector **data = NULL;
			RSGISVectorUtils vecUtils;

			string vectorLayerName = vecUtils.getLayerName(this->inputVector);
			int numImageBands = 0;
			int numFeatures = 0;
			string outputFilePath;

			try
			{
				// Open Image
				dataset = new GDALDataset*[1];
				cout << this->inputImage << endl;
				dataset[0] = (GDALDataset *) GDALOpenShared(this->inputImage.c_str(), GA_ReadOnly);
				if(dataset[0] == NULL)
				{
					string message = string("Could not open image ") + this->inputImage;
					throw RSGISImageException(message.c_str());
				}
				numImageBands = dataset[0]->GetRasterCount();
				cout << "Raster Band Count = " << numImageBands << endl;

				// Open vector
				inputVecDS = OGRSFDriverRegistrar::Open(this->inputVector.c_str(), FALSE);
				if(inputVecDS == NULL)
				{
					string message = string("Could not open vector file ") + this->inputVector;
					throw RSGISFileException(message.c_str());
				}
				inputVecLayer = inputVecDS->GetLayerByName(vectorLayerName.c_str());
				if(inputVecLayer == NULL)
				{
					string message = string("Could not open vector layer ") + vectorLayerName;
					throw RSGISFileException(message.c_str());
				}

				// READ IN SHAPEFILE
				numFeatures = inputVecLayer->GetFeatureCount();
				polyData = new RSGISPolygonData*[numFeatures];
				for(int i = 0; i < numFeatures; i++)
				{
					polyData[i] = new RSGISImageTileVector(this->filenameAttribute);
				}
				cout << "Reading in " << numFeatures << " features\n";
				vecIO.readPolygons(inputVecLayer, polyData, numFeatures);

				//Convert to RSGISImageTileVector
				data = new RSGISImageTileVector*[numFeatures];
				for(int i = 0; i < numFeatures; i++)
				{
					data[i] = dynamic_cast<RSGISImageTileVector*>(polyData[i]);
				}
				delete[] polyData;

				copyImage = new RSGISCopyImage(numImageBands);
				calcImage = new RSGISCalcImage(copyImage, "", true);

                unsigned int failCount = 0;

				for(int i = 0; i < numFeatures; i++)
				{
					outputFilePath = this->outputImage + data[i]->getFileName() + "." + this->outFileExtension;
					cout << i << ": " << outputFilePath << endl;
                    try
                    {
                        calcImage->calcImageWithinPolygon(dataset, 1, outputFilePath, data[i]->getBBox(), data[i]->getPolygon(), this->nodataValue, polyContainsPixelCenter,this->imageFormat, this->outDataType);
                    }
                    catch (RSGISImageBandException e)
                    {
                        ++failCount;
                        if(failCount <= 100)
                        {
                            cerr << "RSGISException caught: " << e.what() << endl;
                            cerr << "Check output path exists and is writable and all polygons in shapefile:" << endl;
                            cerr << " " << this->inputVector << endl;
                            cerr << "Are completely within:" << endl;
                            cerr << " " << this->inputImage << endl;
                        }
                        else
                        {
                            cerr << "Over 100 exceptions have been caught, exiting" << endl;
                            throw e;
                        }
                    }
				}

				GDALClose(dataset[0]);
				delete[] dataset;
				OGRDataSource::DestroyDataSource(inputVecDS);
				OGRCleanupAll();
				GDALDestroyDriverManager();
				delete calcImage;
				delete copyImage;
			}
			catch(RSGISException e)
			{
				cerr << "RSGISException caught: " << e.what() << endl;
			}
		}
		else if(option == RSGISExeImageUtils::mask)
		{
            std::cout << "A command to mask an input image\n";
            std::cout << "Input Image: " << this->inputImage << std::endl;
            std::cout << "Mask Image: " << this->imageMask << std::endl;
            std::cout << "Output Image: " << this->outputImage << std::endl;
            std::cout << "Image Format: " << this->imageFormat << std::endl;
            std::cout << "Output Data Type: " << this->outDataType << std::endl;
            std::cout << "Output value: " << this->outValue << std::endl;
            std::cout << "Mask value: " << this->maskValue << std::endl;

			try
            {
                rsgis::cmds::executeMaskImage(this->inputImage, this->imageMask, this->outputImage, this->imageFormat, this->rsgisOutDataType, this->outValue, this->maskValue);
            }
            catch(rsgis::cmds::RSGISCmdException &e)
            {
                throw RSGISException(e.what());
            }
		}
		else if(option == RSGISExeImageUtils::resample)
		{
			GDALAllRegister();

			RSGISImageInterpolation *interpolation = NULL;
			RSGISInterpolator *interpolator = NULL;

			GDALDataset *inDataset = NULL;

			int xOutResolution = 0;
			int yOutResolution = 0;

			try
			{
				if(this->interpolator == RSGISExeImageUtils::cubic)
				{
					cout << "Using a cubic interpolator\n";
					interpolator = new RSGISCubicInterpolator();
				}
				else if(this->interpolator == RSGISExeImageUtils::billinearArea)
				{
					cout << "Using a bilinear (area) interpolator\n";
					interpolator = new RSGISBilinearAreaInterpolator();
				}
				else if(this->interpolator == RSGISExeImageUtils::billinearPt)
				{
					cout << "Using a bilinear (point) interpolator\n";
					interpolator = new RSGISBilinearPointInterpolator();
				}
				else if(this->interpolator == RSGISExeImageUtils::nn)
				{
					cout << "Using a nearest neighbour interpolator\n";
					interpolator = new RSGISNearestNeighbourInterpolator();
				}
				else if(this->interpolator == RSGISExeImageUtils::trangular)
				{
					cout << "Using a triangular interpolator\n";
					interpolator = new RSGISTriangulationInterpolator();
				}
				else
				{
					throw RSGISException("Interpolator Option Not Reconised");
				}

				interpolation = new RSGISImageInterpolation(interpolator);

				cout << this->inputImage << endl;
				inDataset = (GDALDataset *) GDALOpenShared(this->inputImage.c_str(), GA_ReadOnly);
				if(inDataset == NULL)
				{
					string message = string("Could not open image ") + this->inputImage;
					throw RSGISImageException(message.c_str());
				}

				interpolation->findOutputResolution(inDataset, this->resampleScale, &xOutResolution, &yOutResolution);

				interpolation->interpolateNewImage(inDataset, xOutResolution, yOutResolution, this->outputImage);

				GDALClose(inDataset);

				delete interpolation;
				delete interpolator;
				GDALDestroyDriverManager();

			}
			catch(RSGISException& e)
			{
				throw e;
			}
		}
		else if(option == RSGISExeImageUtils::rasterisedefiniens)
		{
			GDALAllRegister();
			RSGISFileUtils fileUtils;
			RSGISDefiniensCSVRasterise rasterisedefiniensCSV = RSGISDefiniensCSVRasterise(projFromImage, proj);
			cout << "Rasterise Definiens\n";

            if(this->definiensTiles)
            {
                cout << "Input DIR: " << this->inputDIR << endl;
                cout << "Output DIR: " << this->outputDIR << endl;
                string tif = string(".tif");
                string csv = string(".CSV");

                string *inputTIF = NULL;
                int numTIFs = 0;

                string *inputCSV = NULL;
                int numCSVs = 0;

                SortedGenericList<RSGISDefiniensWorkspaceFileName> *sortedTIFs = NULL;
                SortedGenericList<RSGISDefiniensWorkspaceFileName> *sortedCSVs = NULL;

                try
                {
                    inputTIF = fileUtils.getDIRList(this->inputDIR, tif, &numTIFs, false);
                    inputCSV = fileUtils.getDIRList(this->inputDIR, csv, &numCSVs, false);

                    cout << "numTIFs = " << numTIFs << endl;
                    cout << "numCSVs = " << numCSVs << endl;

                    if(numTIFs != numCSVs)
                    {
                        throw RSGISException("number of TIFs and CSV files found do not match.");
                    }

                    if(numTIFs == 0)
                    {
                        throw RSGISException("No input files were found.");
                    }

                    sortedTIFs = new SortedGenericList<RSGISDefiniensWorkspaceFileName>(numTIFs, numTIFs/2);
                    sortedCSVs = new SortedGenericList<RSGISDefiniensWorkspaceFileName>(numCSVs, numCSVs/2);

                    for(int i = 0; i < numTIFs; i++)
                    {
                        //cout << i << ")\t" << inputTIF[i] << "\t" << inputCSV[i] << endl;
                        sortedTIFs->add(new RSGISDefiniensWorkspaceFileName(inputTIF[i]));
                        sortedCSVs->add(new RSGISDefiniensWorkspaceFileName(inputCSV[i]));
                    }

                    sortedTIFs->printAsc();
                    sortedCSVs->printAsc();

                    //Check basename is the same:
                    string basename = sortedTIFs->peekTop()->getBaseName();
                    //cout << "BaseName = " << basename << endl;
                    int size = sortedCSVs->getSize();
                    for(int i = 0; i < size; i++)
                    {
                        if(sortedTIFs->getAt(i)->getBaseName() != basename)
                        {
                            throw RSGISException("Base filenames are not the same.");
                        }

                        if(sortedCSVs->getAt(i)->getBaseName() != basename)
                        {
                            throw RSGISException("Base filenames are not the same.");
                        }
                    }

                    cout << "Base filenames match\n";
                    int oldTIFs = 0;

                    for(int i = size-1; i > 0; i--)
                    {
                        if(sortedTIFs->getAt(i)->getTile() == sortedTIFs->getAt(i-1)->getTile())
                        {
                            if(sortedTIFs->getAt(i)->getVersion() == sortedTIFs->getAt(i-1)->getVersion())
                            {
                                throw RSGISException("The tile has the same number and version.");
                            }
                            else
                            {
                                sortedTIFs->getAt(i)->setOldVersion(true);
                                oldTIFs++;
                            }
                        }
                    }

                    int oldCSVs = 0;
                    for(int i = size-1; i > 0; i--)
                    {
                        if(sortedCSVs->getAt(i)->getTile() == sortedCSVs->getAt(i-1)->getTile())
                        {
                            if(sortedCSVs->getAt(i)->getVersion() == sortedCSVs->getAt(i-1)->getVersion())
                            {
                                throw RSGISException("The tile has the same number and version.");
                            }
                            else
                            {
                                sortedCSVs->getAt(i)->setOldVersion(true);
                                oldCSVs++;
                            }
                        }
                    }

                    if(oldTIFs != oldCSVs)
                    {
                        throw RSGISException("A different number of old version tiles were identified in the TIF and CSV lists.");
                    }

                    cout << oldTIFs << " old versions of tiles have been identified and will be ignored.\n";
                    // sortedTIFs->printAsc();
                    // sortedCSVs->printAsc();

                    for(int i = size-1; i >= 0; i--)
                    {
                        if(sortedTIFs->getAt(i)->getTile() != sortedCSVs->getAt(i)->getTile())
                        {
                            throw RSGISException("TIF AND CSV lists are different. (tile number)");
                        }
                        else if(sortedTIFs->getAt(i)->getVersion() != sortedCSVs->getAt(i)->getVersion())
                        {
                            throw RSGISException("TIF AND CSV lists are different. (version number)");
                        }
                        else if(sortedTIFs->getAt(i)->getOldVersion() != sortedCSVs->getAt(i)->getOldVersion())
                        {
                            throw RSGISException("TIF AND CSV lists are different. (old version)");
                        }
                    }
                    cout << "Files have been checked and the corrsponding TIF and CSV files are present.\n";
                    cout << "Starting Rasterisation...\n";

                    rasterisedefiniensCSV.rasteriseTiles(sortedTIFs, sortedCSVs, outputDIR);


                    sortedTIFs->clearListDelete();
                    delete sortedTIFs;
                    sortedCSVs->clearListDelete();
                    delete sortedCSVs;

                    delete[] inputTIF;
                    delete[] inputCSV;
                }
                catch(RSGISException& e)
                {
                    throw e;
                }
            }
            else
            {
                cout << "Input Image: " << this->inputImage << endl;
                cout << "Input CSV: " << this->inputCSV << endl;
                cout << "Output Image: " << this->outputImage << endl;

                try
                {
                    rasterisedefiniensCSV.rasteriseFile(this->inputImage, this->inputCSV, this->outputImage);
                }
                catch(RSGISException& e)
                {
                    throw e;
                }
            }
            GDALDestroyDriverManager();
            cout << "Finished Rasterisation\n";
		}
		else if(option == RSGISExeImageUtils::printProj4)
		{
			cout << "Print Spatial Reference Proj4\n";
			cout << "Input Image: " << this->inputImage << endl;
			GDALAllRegister();
			GDALDataset *inDataset = NULL;

			try
			{
				inDataset = (GDALDataset *) GDALOpenShared(this->inputImage.c_str(), GA_ReadOnly);
				if(inDataset == NULL)
				{
					string message = string("Could not open image ") + this->inputImage;
					throw RSGISImageException(message.c_str());
				}

				const char *wtkSpatialRef = inDataset->GetProjectionRef();
				OGRSpatialReference ogrSpatial = OGRSpatialReference(wtkSpatialRef);

				char **proj4spatialref = new char*[1];
				proj4spatialref[0] = new char[1000];
				ogrSpatial.exportToProj4(proj4spatialref);
				cout << proj4spatialref[0] << endl;

				GDALClose(inDataset);
				GDALDestroyDriverManager();

			}
			catch(RSGISException& e)
			{
				throw e;
			}
		}
		else if(option == RSGISExeImageUtils::printWKT)
		{
			cout << "Print Spatial Reference WKT\n";
			cout << "Input Image: " << this->inputImage << endl;

			GDALAllRegister();
			GDALDataset *inDataset = NULL;

			try
			{
				inDataset = (GDALDataset *) GDALOpenShared(this->inputImage.c_str(), GA_ReadOnly);
				if(inDataset == NULL)
				{
					string message = string("Could not open image ") + this->inputImage;
					throw RSGISImageException(message.c_str());
				}

				const char *wtkSpatialRef = inDataset->GetProjectionRef();

				cout << wtkSpatialRef << endl;

				GDALClose(inDataset);
				GDALDestroyDriverManager();

			}
			catch(RSGISException& e)
			{
				throw e;
			}
		}
		else if(option == RSGISExeImageUtils::extract2dscatterptxt)
		{
			cout << "Extract image data to create 2D scatter plot (exported as ptxt)\n";

			cout << "Input Images:\n";
			for(int i = 0; i < this->numImages; ++i)
			{
				cout << i << ") " << this->inputImages[i] << endl;
			}
			cout << "Image Band 1: " << this->imgBand1 << endl;
			cout << "Image Band 2: " << this->imgBand2 << endl;
			cout << "Output File: " << this->outputFile << endl;

			GDALAllRegister();
			GDALDataset **datasets = NULL;
			RSGISExport2DScatterPTxt *export2DScatter = NULL;
			RSGISCalcImage *calcImage = NULL;

			try
			{
				datasets = new GDALDataset*[numImages];

				for(int i = 0; i < numImages; ++i)
				{
					datasets[i] = (GDALDataset *) GDALOpenShared(this->inputImages[i].c_str(), GA_ReadOnly);
					if(datasets[i] == NULL)
					{
						string message = string("Could not open image ") + this->inputImages[i];
						throw RSGISImageException(message.c_str());
					}
				}

				RSGISExportForPlottingIncremental *plotter = new RSGISExportForPlottingIncremental();
				plotter->openFile(this->outputFile, scatter2d);
				export2DScatter = new RSGISExport2DScatterPTxt(plotter, imgBand1, imgBand2);
				calcImage = new RSGISCalcImage(export2DScatter, "", true);

				calcImage->calcImage(datasets, numImages);

				plotter->close();
				delete plotter;


				for(int i = 0; i < numImages; ++i)
				{
					GDALClose(datasets[i]);
				}
				delete[] datasets;

				GDALDestroyDriverManager();
				delete calcImage;
				delete export2DScatter;
			}
			catch (RSGISException e)
			{
				cout << "Exception occured: " << e.what() << endl;
			}



		}
		else if(option == RSGISExeImageUtils::sgsmoothing)
		{
			cout << "Apply Savitzky-Golay Smoothing Filters to data\n";

			cout << "Input Image = " << this->inputImage << endl;
			cout << "Output Image = " << this->outputImage << endl;
			cout << "Image Band Values = " << this->bandFloatValuesVector << endl;
			cout << "Order = " << this->order << endl;
			cout << "Window = " << this->window << endl;

			GDALAllRegister();

			RSGISVectors vectorUtils;

			GDALDataset **datasets = NULL;

			RSGISCalcImage *calcImage = NULL;
			RSGISCalcImageValue *calcImageValue = NULL;

			try
			{
				if(order > window)
				{
					throw RSGISException("The window size needs to be at least as large as the order");
				}

				datasets = new GDALDataset*[1];
				datasets[0] = (GDALDataset *) GDALOpen(this->inputImage.c_str(), GA_ReadOnly);
				if(datasets[0] == NULL)
				{
					string message = string("Could not open image ") + this->inputImage;
					throw RSGISImageException(message.c_str());
				}

				Vector *bandValues = vectorUtils.readVectorFromTxt(this->bandFloatValuesVector);

				cout << "Input Image band values:\n";
				vectorUtils.printVector(bandValues);

				int numInBands = datasets[0]->GetRasterCount();

				calcImageValue = new RSGISSavitzkyGolaySmoothingFilters(numInBands, this->order, this->window, bandValues);
				calcImage = new RSGISCalcImage(calcImageValue, "", true);

				calcImage->calcImage(datasets, 1, this->outputImage);

				delete calcImage;
				delete calcImageValue;

				vectorUtils.freeVector(bandValues);

				GDALClose(datasets[0]);
				delete[] datasets;
			}
			catch(RSGISException& e)
			{
				throw e;
			}
			GDALDestroyDriverManager();
		}
		else if(option == RSGISExeImageUtils::cumulativearea)
		{
			cout << "Calculate the cumulative area of the image profile/spectra\n";
			cout << "Input Image = " << this->inputImage << endl;
			cout << "Output Image = " << this->outputImage << endl;
			cout << "Image Band Widths = " << this->bandFloatValuesVector << endl;

			GDALAllRegister();

			RSGISMatrices matixUtils;

			GDALDataset **datasets = NULL;

			RSGISCalcImage *calcImage = NULL;
			RSGISCalcImageValue *calcImageValue = NULL;

			try
			{
				datasets = new GDALDataset*[1];
				datasets[0] = (GDALDataset *) GDALOpen(this->inputImage.c_str(), GA_ReadOnly);
				if(datasets[0] == NULL)
				{
					string message = string("Could not open image ") + this->inputImage;
					throw RSGISImageException(message.c_str());
				}

				Matrix *bandValues = matixUtils.readMatrixFromTxt(this->inMatrixfile);

				int numInBands = datasets[0]->GetRasterCount();

				calcImageValue = new RSGISCumulativeArea(numInBands, bandValues);
				calcImage = new RSGISCalcImage(calcImageValue, "", true);

				calcImage->calcImage(datasets, 1, this->outputImage);

				delete calcImage;
				delete calcImageValue;

				matixUtils.freeMatrix(bandValues);

				GDALClose(datasets[0]);
				delete[] datasets;
			}
			catch(RSGISException& e)
			{
				throw e;
			}
			GDALDestroyDriverManager();
		}
		else if(option == RSGISExeImageUtils::createimage)
		{
			cout << "Create a new blank image\n";
			cout << "Output Image: " << this->outputImage << endl;
			cout << "Num. Image bands: " << this->numBands << endl;
			cout << "Size: [" << this->width << "," << this->height << "]\n";
			cout << "TL Geo: [" << this->eastings << "," << this->northings << "]\n";
			cout << "Resolution: " << this->resolution << endl;
			cout << "Default Value: " << this->outValue << endl;
			cout << "Projection: " << this->proj << endl;

			RSGISImageUtils imgUtils;
			try
			{
				GDALAllRegister();
				double *transformation = new double[6];
				transformation[0] = eastings;
				transformation[1] = resolution;
				transformation[2] = 0;
				transformation[3] = northings;
				transformation[4] = 0;
				transformation[5] = resolution * (-1);

				string projection = "";
				if(proj != "")
				{
					OGRSpatialReference ogrSpatial = OGRSpatialReference();
					ogrSpatial.importFromProj4(proj.c_str());

					char **wktspatialref = new char*[1];
					wktspatialref[0] = new char[10000];
					ogrSpatial.exportToWkt(wktspatialref);
					projection = string(wktspatialref[0]);
					OGRFree(wktspatialref);
				}

				GDALDataset* outImage = imgUtils.createBlankImage(outputImage, transformation, width, height, numBands, projection, outValue);
				GDALClose(outImage);
				GDALDestroyDriverManager();
			}
			catch(RSGISImageBandException &e)
			{
				throw RSGISException(e.what());
			}
			catch (RSGISImageException &e)
			{
				throw RSGISException(e.what());
			}
		}
		else if(option == RSGISExeImageUtils::stretch)
		{
			cout << "Apply an enhancement stretch to the an input image - usually for visualisation\n";
			cout << "Input Image: " << this->inputImage << endl;
			cout << "Output Image: " << this->outputImage << endl;
            if(this->outStatsFile)
            {
                cout << "Output Stats File: " << this->outputFile << endl;
            }
			if(stretchType == rsgis::cmds::linearMinMax)
			{
				cout << "Linear Min-Max stretch\n";
			}
			else if(stretchType == rsgis::cmds::linearPercent)
			{
				cout << "Linear " << percent << " % stretch\n";
			}
			else if(stretchType == rsgis::cmds::linearStdDev)
			{
				cout << "Linear " << stddev << " Standard Deviation stretch\n";
			}
			else if(stretchType == rsgis::cmds::histogram)
			{
				cout << "Histogram stretch\n";
			}
			else if(stretchType == rsgis::cmds::exponential)
			{
				cout << "Exponential stretch\n";
			}
			else if(stretchType == rsgis::cmds::logarithmic)
			{
				cout << "Logarithmic stretch\n";
			}
			else if(stretchType == rsgis::cmds::powerLaw)
			{
				cout << power << " Power Law stretch\n";
			}
			else
			{
				throw RSGISException("Stretch is not recognised.");
			}
            if(this->ignoreZeros)
            {
                cout << "Ignoring Zeros\n";
            }
            if(this->onePassSD)
            {
                std::cout << "Calculating SD in one pass\n";
            }

            try
            {
                if(stretchType == rsgis::cmds::linearPercent)
                {
                    rsgis::cmds::executeStretchImage(this->inputImage, this->outputImage, this->outStatsFile, this->outputFile, this->ignoreZeros, this->onePassSD, this->imageFormat, rsgisOutDataType, stretchType, this->percent);
                }
                else if(stretchType == rsgis::cmds::linearStdDev)
                {
                    rsgis::cmds::executeStretchImage(this->inputImage, this->outputImage, this->outStatsFile, this->outputFile, this->ignoreZeros, this->onePassSD, this->imageFormat, rsgisOutDataType, stretchType, this->stddev);
                }
                else if(stretchType == rsgis::cmds::powerLaw)
                {
                    rsgis::cmds::executeStretchImage(this->inputImage, this->outputImage, this->outStatsFile, this->outputFile, this->ignoreZeros, this->onePassSD, this->imageFormat, rsgisOutDataType, stretchType, this->power);
                }
                else
                {
                    rsgis::cmds::executeStretchImage(this->inputImage, this->outputImage, this->outStatsFile, this->outputFile, this->ignoreZeros, this->onePassSD, this->imageFormat, rsgisOutDataType, stretchType, 0.0);
                }
            }
            catch(rsgis::cmds::RSGISCmdException &e)
            {
                throw RSGISException(e.what());
            }


		}
		else if(option == RSGISExeImageUtils::huecolour)
		{
			cout << "Generate a colour image (through Hue) representing an image band - usually for visualisation\n";
			cout << "Input Image: " << this->inputImage << endl;
			cout << "Output Image: " << this->outputImage << endl;
			cout << "Band: " << this->imgBand1 << endl;
			cout << "Range: [" << this->lowerRangeValue << "," << this->upperRangeValue << "]\n";
			cout << "Background value: " << this->nodataValue << endl;

			GDALAllRegister();

			RSGISCalcImage *calcImage = NULL;
			RSGISCalcImageValue *calcImageValue = NULL;

			try
			{
				GDALDataset **datasets = NULL;

				datasets = new GDALDataset*[1];
				datasets[0] = (GDALDataset *) GDALOpen(this->inputImage.c_str(), GA_ReadOnly);
				if(datasets[0] == NULL)
				{
					string message = string("Could not open image ") + this->inputImage;
					throw RSGISImageException(message.c_str());
				}

				if(this->imgBand1 >= datasets[0]->GetRasterCount())
				{
					throw RSGISImageException("Insufficient number of bands in the input image for select band.");
				}

				calcImageValue = new RSGISColourUsingHue(3, this->imgBand1, this->lowerRangeValue, this->upperRangeValue, this->nodataValue);
				calcImage = new RSGISCalcImage(calcImageValue, "", true);

				calcImage->calcImage(datasets, 1, this->outputImage);

				delete calcImage;
				delete calcImageValue;

				GDALClose(datasets[0]);
				delete[] datasets;
				GDALDestroyDriverManager();
			}
			catch(RSGISException& e)
			{
				throw e;
			}

		}
		else if(option == RSGISExeImageUtils::removespatialref)
		{
			cout << "Remove / define spatial reference to nothing and size set to pixel size\n";
			cout << "Input Image: " << this->inputImage << endl;
			cout << "Output Image: " << this->outputImage << endl;

			try
			{
				RSGISImageUtils imgUtils;
				imgUtils.copyImageRemoveSpatialReference(inputImage, outputImage);
			}
			catch(RSGISException& e)
			{
				throw e;
			}

		}
		else if(option == RSGISExeImageUtils::addnoise)
		{
			GDALAllRegister();
			GDALDataset **datasets = NULL;
			try
			{
				datasets = new GDALDataset*[1];
				cout << this->inputImage << endl;
				datasets[0] = (GDALDataset *) GDALOpenShared(this->inputImage.c_str(), GA_ReadOnly);
				if(datasets[0] == NULL)
				{
					string message = string("Could not open image ") + this->inputImage;
					throw RSGISImageException(message.c_str());
				}
			}
			catch(RSGISException& e)
			{
				throw e;
			}
			RSGISCalcImage *calcImg = NULL;

			if (this->noise == percentGaussianNoise )
			{
				cout << "Adding " << this->scale * 100 << "% Gaussian Noise" << endl;
				RSGISAddRandomGaussianNoisePercent *addNoise = NULL;
				try
				{
					addNoise = new RSGISAddRandomGaussianNoisePercent(datasets[0]->GetRasterCount(),this->scale);
					calcImg = new RSGISCalcImage(addNoise, "", true);
					calcImg->calcImage(datasets, 1, this->outputImage);
					delete addNoise;
				}
				catch(RSGISException& e)
				{
					throw e;
				}
			}

			else
			{
				cout << "Adding random noise" << endl;
				RSGISAddRandomNoise *addNoise = NULL;
				try
				{
					addNoise = new RSGISAddRandomNoise(datasets[0]->GetRasterCount(),this->scale);
					calcImg = new RSGISCalcImage(addNoise, "", true);
					calcImg->calcImage(datasets, 1, this->outputImage);
					delete addNoise;
				}
				catch(RSGISException& e)
				{
					throw e;
				}
			}

			if(datasets != NULL)
			{
				GDALClose(datasets[0]);
				delete[] datasets;
			}
			delete calcImg;

		}
		else if(option == RSGISExeImageUtils::definespatialref)
		{
			cout << "Make a copy of the input image and define the projection and spatial locations\n";
			cout << "Input Image: " << this->inputImage << endl;
			cout << "Output Image: " << this->outputImage << endl;
			cout << "Projection: " << this->proj << endl;
			cout << "TL [" << this->eastings << "," << this->northings << "]\n";
			cout << "Resolution [" << this->xRes << "," << this->yRes << "]\n";

			try
			{
				RSGISImageUtils imgUtils;
				imgUtils.copyImageDefiningSpatialReference(inputImage, outputImage, this->proj, this->eastings, this->northings, this->xRes, this->yRes);
			}
			catch(RSGISException& e)
			{
				throw e;
			}
		}
        else if(option == RSGISExeImageUtils::subset)
		{
			cout << "Subset image to vector\n";
			GDALAllRegister();
			OGRRegisterAll();

			GDALDataset **dataset = NULL;
			OGRDataSource *inputVecDS = NULL;
			OGRLayer *inputVecLayer = NULL;

			RSGISCopyImage *copyImage = NULL;
			RSGISCalcImage *calcImage = NULL;

			RSGISVectorUtils vecUtils;

			string vectorLayerName = vecUtils.getLayerName(this->inputVector);
			int numImageBands = 0;

			try
			{
				// Open Image
				dataset = new GDALDataset*[1];
				cout << this->inputImage << endl;
				dataset[0] = (GDALDataset *) GDALOpenShared(this->inputImage.c_str(), GA_ReadOnly);
				if(dataset[0] == NULL)
				{
					string message = string("Could not open image ") + this->inputImage;
					throw RSGISImageException(message.c_str());
				}
				numImageBands = dataset[0]->GetRasterCount();
				cout << "Raster Band Count = " << numImageBands << endl;

				// Open vector
				inputVecDS = OGRSFDriverRegistrar::Open(this->inputVector.c_str(), FALSE);
				if(inputVecDS == NULL)
				{
					string message = string("Could not open vector file ") + this->inputVector;
					throw RSGISFileException(message.c_str());
				}
				inputVecLayer = inputVecDS->GetLayerByName(vectorLayerName.c_str());
				if(inputVecLayer == NULL)
				{
					string message = string("Could not open vector layer ") + vectorLayerName;
					throw RSGISFileException(message.c_str());
				}
                OGREnvelope ogrExtent;
                inputVecLayer->GetExtent(&ogrExtent);
                geos::geom::Envelope extent = geos::geom::Envelope(ogrExtent.MinX, ogrExtent.MaxX, ogrExtent.MinY, ogrExtent.MaxY);

				copyImage = new RSGISCopyImage(numImageBands);
				calcImage = new RSGISCalcImage(copyImage, "", true);
                calcImage->calcImageInEnv(dataset, 1, outputImage, &extent, false, NULL, imageFormat, outDataType);

				GDALClose(dataset[0]);
				delete[] dataset;
				OGRDataSource::DestroyDataSource(inputVecDS);
				OGRCleanupAll();
				GDALDestroyDriverManager();
				delete calcImage;
				delete copyImage;
			}
			catch(RSGISException e)
			{
				cout << "RSGISException caught: " << e.what() << endl;
			}
		}
        else if(option == RSGISExeImageUtils::subset2polys)
		{
			cout << "Subset image to bounding box of polygons\n";
			GDALAllRegister();
			OGRRegisterAll();

			GDALDataset **dataset = NULL;
			OGRDataSource *inputVecDS = NULL;
			OGRLayer *inputVecLayer = NULL;

			RSGISCopyImage *copyImage = NULL;
			RSGISCalcImage *calcImage = NULL;

			RSGISVectorIO vecIO;
			RSGISPolygonData **polyData = NULL;
			RSGISImageTileVector **data = NULL;
			RSGISVectorUtils vecUtils;

			string vectorLayerName = vecUtils.getLayerName(this->inputVector);
			int numImageBands = 0;
			int numFeatures = 0;
			string outputFilePath;

			try
			{
				// Open Image
				dataset = new GDALDataset*[1];
				cout << this->inputImage << endl;
				dataset[0] = (GDALDataset *) GDALOpenShared(this->inputImage.c_str(), GA_ReadOnly);
				if(dataset[0] == NULL)
				{
					string message = string("Could not open image ") + this->inputImage;
					throw RSGISImageException(message.c_str());
				}
				numImageBands = dataset[0]->GetRasterCount();
				cout << "Raster Band Count = " << numImageBands << endl;

				// Open vector
				inputVecDS = OGRSFDriverRegistrar::Open(this->inputVector.c_str(), FALSE);
				if(inputVecDS == NULL)
				{
					string message = string("Could not open vector file ") + this->inputVector;
					throw RSGISFileException(message.c_str());
				}
				inputVecLayer = inputVecDS->GetLayerByName(vectorLayerName.c_str());
				if(inputVecLayer == NULL)
				{
					string message = string("Could not open vector layer ") + vectorLayerName;
					throw RSGISFileException(message.c_str());
				}

				// READ IN SHAPEFILE
				numFeatures = inputVecLayer->GetFeatureCount();
				polyData = new RSGISPolygonData*[numFeatures];
				for(int i = 0; i < numFeatures; i++)
				{
					polyData[i] = new RSGISImageTileVector(this->filenameAttribute);
				}
				cout << "Reading in " << numFeatures << " features\n";
				vecIO.readPolygons(inputVecLayer, polyData, numFeatures);

				//Convert to RSGISImageTileVector
				data = new RSGISImageTileVector*[numFeatures];
				for(int i = 0; i < numFeatures; i++)
				{
					data[i] = dynamic_cast<RSGISImageTileVector*>(polyData[i]);
				}
				delete[] polyData;

				copyImage = new RSGISCopyImage(numImageBands);
				calcImage = new RSGISCalcImage(copyImage, "", true);

				unsigned int failCount = 0;
				for(int i = 0; i < numFeatures; i++)
				{
					outputFilePath = this->outputImage + data[i]->getFileName() + "." + this->outFileExtension;
					cout << i << ": " << outputFilePath << endl;
                    try
                    {
                        calcImage->calcImageInEnv(dataset, 1, outputFilePath, data[i]->getBBox(), false, NULL, this->imageFormat, this->outDataType);
                    }
                    catch (RSGISImageBandException e)
                    {
                        ++failCount;
                        if(failCount <= 100)
                        {
                            cerr << "RSGISException caught: " << e.what() << endl;
                            cerr << "Check output path exists and is writable and all polygons in shapefile:" << endl;
                            cerr << " " << this->inputVector << endl;
                            cerr << "Are completely within:" << endl;
                            cerr << " " << this->inputImage << endl;
                        }
                        else
                        {
                            cerr << "Over 100 exceptions have been caught, exiting" << endl;
                            throw e;
                        }
                    }
				}

				GDALClose(dataset[0]);
				delete[] dataset;
				OGRDataSource::DestroyDataSource(inputVecDS);
				OGRCleanupAll();
				GDALDestroyDriverManager();
				delete calcImage;
				delete copyImage;
			}
			catch(RSGISException e)
			{
				cerr << "RSGISException caught: " << e.what() << endl;
			}
		}
		else if(option == RSGISExeImageUtils::pansharpen)
		{
			GDALAllRegister();
			GDALDataset **datasets = NULL;
			RSGISCalcImage *calcImage = NULL;

			datasets = new GDALDataset*[1];

			datasets[0] = (GDALDataset *) GDALOpen(this->inputImage.c_str(), GA_ReadOnly);
			if(datasets[0] == NULL)
			{
				string message = string("Could not open image ") + this->inputImage;
				throw RSGISImageException(message.c_str());
			}

			int numRasterBands = datasets[0]->GetRasterCount();

			// Calculate statistics
			float *imageStats = new float[4];  // Set up an array to hold image stats

			cout << "Calculating image mean.." << endl;
			RSGISHCSPanSharpenCalcMeanStats *panMean = new RSGISHCSPanSharpenCalcMeanStats(numRasterBands, imageStats);
			RSGISCalcImage *calcImageMean = new RSGISCalcImage(panMean, "", true);
			calcImageMean->calcImage(datasets, 1);
			panMean->returnStats();

			cout << "Calculating image standard deviation.." << endl;
			RSGISHCSPanSharpenCalcSDStats *panSD = new RSGISHCSPanSharpenCalcSDStats(numRasterBands, imageStats);
			RSGISCalcImage *calcImageSD = new RSGISCalcImage(panSD, "", true);
			calcImageSD->calcImage(datasets, 1);
			panSD->returnStats();

			/*cout << "meanMS = " << imageStats[0] << endl;
			cout << "meanPAN = "<< imageStats[1] << endl;
			cout << "sdMS = " << imageStats[2] << endl;
			cout << "sdPAN = "<< imageStats[3] << endl;*/

			cout << "Pan sharpening.." << endl;
			RSGISHCSPanSharpen *panSharpen = new RSGISHCSPanSharpen(numRasterBands - 1, imageStats);
			calcImage = new RSGISCalcImage(panSharpen, "", true);
			// naive mode
			//calcImage->calcImage(datasets, 1, this->outputImage);
			// smart mode
			calcImage->calcImageWindowData(datasets, 1, this->outputImage, this->panWinSize);


			// Tidy up
			GDALClose(datasets[0]);
			delete[] datasets;

			delete calcImageMean;
			delete calcImageSD;
			delete calcImage;
			delete panMean;
			delete panSD;
			delete panSharpen;
			delete[] imageStats;
		}
        else if(option == RSGISExeImageUtils::createslices)
		{
            cout << "Create Image slices from a multiband input image\n";
            cout << "Input Image: " << this->inputImage << endl;
            cout << "Output Image Base: " << this->outputImage << endl;

			GDALAllRegister();
			GDALDataset *dataset = NULL;

			dataset = (GDALDataset *) GDALOpen(this->inputImage.c_str(), GA_ReadOnly);
			if(dataset == NULL)
			{
				string message = string("Could not open image ") + this->inputImage;
				throw RSGISImageException(message.c_str());
			}

            RSGISImageUtils imageUtils;
            try
            {
                imageUtils.createImageSlices(dataset, outputImage);
            }
            catch (RSGISImageException &e)
            {
                throw e;
            }

			// Tidy up
			GDALClose(dataset);
            GDALDestroyDriverManager();
		}
        else if(option == RSGISExeImageUtils::clump)
        {
            cout << "Clump the input image for a given values.\n";
            cout << "Input Image: " << this->inputImage << endl;
            cout << "Output Image: " << this->outputImage << endl;

            GDALAllRegister();
			GDALDataset *inDataset = NULL;
			inDataset = (GDALDataset *) GDALOpen(this->inputImage.c_str(), GA_ReadOnly);
			if(inDataset == NULL)
			{
				string message = string("Could not open image ") + this->inputImage;
				throw RSGISImageException(message.c_str());
			}

            /*
            unsigned long width = inDataset->GetRasterXSize();
            unsigned long height = inDataset->GetRasterYSize();
            unsigned int numBands = inDataset->GetRasterCount();
            */
            RSGISImageUtils imgUtils;

            GDALDataset *processingDataset = NULL;

            cout << "Copying input dataset\n";
            if(this->processInMemory)
            {
                cout << "Processing in Memory\n";
                processingDataset = imgUtils.createCopy(inDataset, "", "MEM", GDT_UInt32, this->projFromImage, this->proj);
            }
            else
            {
                cout << "Processing using Disk\n";
                processingDataset = imgUtils.createCopy(inDataset, this->outputImage, this->imageFormat, GDT_UInt32, this->projFromImage, this->proj);
            }
            imgUtils.copyUIntGDALDataset(inDataset, processingDataset);


            cout << "Performing clumping\n";
            RSGISCalcImgValueAlongsideOut *clumpImg = new RSGISClumpImage();
            RSGISCalcImgAlongsideOut calcImg = RSGISCalcImgAlongsideOut(clumpImg);
            calcImg.calcImageIterate(processingDataset);
            delete clumpImg;

            if(this->processInMemory)
            {
                cout << "Copying output to disk\n";
                GDALDataset *outDataset = imgUtils.createCopy(inDataset, this->outputImage, this->imageFormat, GDT_UInt32, this->projFromImage, this->proj);
                imgUtils.copyUIntGDALDataset(processingDataset, outDataset);
                GDALClose(outDataset);
            }

			// Tidy up
			GDALClose(inDataset);
            GDALClose(processingDataset);
            GDALDestroyDriverManager();
        }
		else if(option == RSGISExeImageUtils::imageComposite)
		{
            GDALAllRegister();
			GDALDataset **datasets = NULL;
			RSGISCalcImage *calcImage = NULL;

			datasets = new GDALDataset*[1];

			datasets[0] = (GDALDataset *) GDALOpen(this->inputImage.c_str(), GA_ReadOnly);
			if(datasets[0] == NULL)
			{
				string message = string("Could not open image ") + this->inputImage;
				throw RSGISImageException(message.c_str());
			}

			int numRasterBands = datasets[0]->GetRasterCount();

            int numOutputBands = numRasterBands / this->compositeBands;

            cout << "Calculating statistics for every " << this->compositeBands << " bands of a " << numRasterBands << " band input image to create a " << numOutputBands << " band output image" << endl;


			RSGISImageComposite *compositeImage = new RSGISImageComposite(numOutputBands, this->compositeBands, this->outCompStat);
			calcImage = new RSGISCalcImage(compositeImage, "", true);
			calcImage->calcImage(datasets, 1, this->outputImage);

			// Tidy up
			GDALClose(datasets[0]);
			delete[] datasets;

			delete calcImage;
			delete compositeImage;
		}
        else if(option == RSGISExeImageUtils::createtiles)
		{
			cout << "A command to create tiles from image\n";
            cout << "Input Image: " << this->inputImage << std::endl;
            cout << "Output Image Base: " << this->outputImage << std::endl;
            if(this->outTilesList != "")
            {
                std::cout << "Saving list of tiles to: " << this->outTilesList << std::endl;
            }
            cout << "Tile Width: " << this->width << std::endl;
            cout << "Tile Height: " << this->height << std::endl;
            cout << "Tile Overlap: " << this->tileOverlap << std::endl;
            if(offsetTiling)
            {
                cout << "Tiling is offset by half a tile.\n";
            }
            try
            {
                if(this->outTilesList != "")
                {
                    std::vector<std::string> *outFileNames = new std::vector<std::string>;
                    rsgis::cmds::executeCreateTiles(this->inputImage, this->outputImage, this->width, this->height, this->tileOverlap, this->offsetTiling, this->imageFormat, this->rsgisOutDataType, this->outFileExtension, outFileNames);
                    std::ofstream tilesListFile;
                    tilesListFile.open(this->outTilesList.c_str());
                    for( std::vector<std::string>::iterator itr = outFileNames->begin(); itr != outFileNames->end(); itr++)
                    {
                        tilesListFile << *itr << "\n";
                    }
                    tilesListFile.close();
                }
                else
                {
                    rsgis::cmds::executeCreateTiles(this->inputImage, this->outputImage, this->width, this->height, this->tileOverlap, this->offsetTiling, this->imageFormat, this->rsgisOutDataType, this->outFileExtension);
                }
            }
            catch(rsgis::cmds::RSGISCmdException& e)
            {
                throw RSGISException(e.what());
            }
            catch(std::exception& e)
            {
                throw RSGISException(e.what());
            }


		}
        else if(option == RSGISExeImageUtils::relabel)
        {
            cout << "A command to relabel image pixel using a look up table from a gmtxt matrix file.\n";
            cout << "Input Image: " << this->inputImage << endl;
            cout << "Output Image: " << this->outputImage << endl;
            cout << "Look Up Table: " << this->lutMatrixFile << endl;

            try
            {
                GDALAllRegister();
                GDALDataset *inDataset = NULL;
                inDataset = (GDALDataset *) GDALOpen(this->inputImage.c_str(), GA_ReadOnly);
                if(inDataset == NULL)
                {
                    string message = string("Could not open image ") + this->inputImage;
                    throw RSGISImageException(message.c_str());
                }

                RSGISRelabelPixelValuesFromLUT relabelPixels;
                relabelPixels.relabelPixelValues(inDataset, this->outputImage, this->lutMatrixFile, this->imageFormat);

                GDALClose(inDataset);
                GDALDestroyDriverManager();
            }
            catch (RSGISException &e)
            {
                throw e;
            }

        }
        else if(option == RSGISExeImageUtils::assignproj)
        {
            cout << "Assign and update and image to a specific projection\n";
            cout << "Image: " << this->inputImage << endl;
            cout << "Projection File: " << this->projFile << endl;

            try
            {
                GDALAllRegister();
                GDALDataset *inDataset = NULL;
                inDataset = (GDALDataset *) GDALOpen(this->inputImage.c_str(), GA_Update);
                if(inDataset == NULL)
                {
                    string message = string("Could not open image ") + this->inputImage;
                    throw RSGISImageException(message.c_str());
                }

                RSGISTextUtils textUtils;
                string projWKTStr = textUtils.readFileToString(this->projFile);

                inDataset->SetProjection(projWKTStr.c_str());

                GDALClose(inDataset);
                GDALDestroyDriverManager();
            }
            catch (RSGISException &e)
            {
                throw e;
            }
        }
        else if(option == RSGISExeImageUtils::popimgstats)
        {
            cout << "Populate an image with image statistics and image pyramids\n";
            cout << "Image: " << this->inputImage << endl;
            if(this->useIgnoreVal)
            {
                cout << "Ignore Val: " << this->nodataValue << endl;
            }
            if(this->calcImgPyramids)
            {
                cout << "Calculating image pyramids\n";
            }

            try
            {
                rsgis::cmds::executePopulateImgStats(this->inputImage, this->useIgnoreVal, this->nodataValue, this->calcImgPyramids);
            }
            catch(rsgis::cmds::RSGISCmdException& e)
            {
                throw RSGISException(e.what());
            }
            catch(std::exception& e)
            {
                throw RSGISException(e.what());
            }
        }
        else if(option == RSGISExeImageUtils::createcopy)
        {
            cout << "Create a new image from an existing image\n";
            cout << "Image: " << this->inputImage << endl;
            cout << "Output: " << this->outputImage << endl;
            cout << "Data Value: " << this->dataValue << endl;
            cout << "Num Image Bands: " << this->numBands << endl;
            cout << "Image format: " << this->imageFormat << endl;

            try
            {
                GDALAllRegister();
                GDALDataset *inDataset = NULL;
                inDataset = (GDALDataset *) GDALOpen(this->inputImage.c_str(), GA_Update);
                if(inDataset == NULL)
                {
                    string message = string("Could not open image ") + this->inputImage;
                    throw RSGISImageException(message.c_str());
                }

                RSGISImageUtils imgUtils;
                GDALDataset *outDataset = imgUtils.createCopy(inDataset, this->numBands, this->outputImage, this->imageFormat, outDataType);
                imgUtils.assignValGDALDataset(outDataset, this->dataValue);

                GDALClose(inDataset);
                GDALClose(outDataset);
                GDALDestroyDriverManager();
            }
            catch (RSGISException &e)
            {
                throw e;
            }
        }
        else if(option == RSGISExeImageUtils::createKMLFile)
		{
			RSGISImageUtils imgUtils;

            cout << "Create KML Text file for:" << this->inputImage << endl;
            cout << "Saving to: " <<  this->outKMLFile << endl;
            cout << "NOTE: This command assumed relavent pre-processing has already" << endl;
            cout << "been carried out for the image and will only work for a stretched " << endl;
            cout << "three band image, readable by GoogleEarth" << endl;
            imgUtils.createKMLText(this->inputImage, this->outKMLFile);
		}
        else if(option == RSGISExeImageUtils::bandcolourusage)
        {
            cout << "Defining the colour usage parameter on the image bands\n";
            cout << "Image: " << this->inputImage << std::endl;

            GDALAllRegister();
            GDALDataset *inDataset = NULL;
            inDataset = (GDALDataset *) GDALOpen(this->inputImage.c_str(), GA_Update);
            if(inDataset == NULL)
            {
                string message = string("Could not open image ") + this->inputImage;
                throw RSGISImageException(message.c_str());
            }

            unsigned int numBandsInDS = inDataset->GetRasterCount();

            for(std::vector<std::pair<unsigned int, GDALColorInterp> >::iterator iterUsages = bandClrUses.begin(); iterUsages != bandClrUses.end(); ++iterUsages)
            {
                cout << "Band " << (*iterUsages).first;
                if((*iterUsages).second == GCI_GrayIndex)
                {
                    cout << " Greyscale usage\n";
                }
                else if((*iterUsages).second == GCI_PaletteIndex)
                {
                    cout << " Paletted usage\n";
                }
                else if((*iterUsages).second == GCI_RedBand)
                {
                    cout << " Red usage\n";
                }
                else if((*iterUsages).second == GCI_GreenBand)
                {
                    cout << " Green usage\n";
                }
                else if((*iterUsages).second == GCI_BlueBand)
                {
                    cout << " Blue usage\n";
                }
                else if((*iterUsages).second == GCI_AlphaBand)
                {
                    cout << " Alpha usage\n";
                }
                else
                {
                    throw RSGISImageException("Band usage is unknown...");
                }

                if((*iterUsages).first == 0)
                {
                    throw RSGISImageException("Band not within the image - indexing starts at 1.");
                }
                else if((*iterUsages).first > numBandsInDS)
                {
                    throw RSGISImageException("Band not within the image - too many bands referenced.");
                }

                inDataset->GetRasterBand((*iterUsages).first)->SetColorInterpretation((*iterUsages).second);
            }

            GDALClose(inDataset);
            GDALDestroyDriverManager();
        }
        else if(option == RSGISExeImageUtils::assignspatialinfo)
        {
            cout.precision(12);
            cout << "Assign and update image spatial header info\n";
            cout << "Image: " << this->inputImage << endl;
            if(this->tlxDef)
            {
                cout << "TLX: " << this->tlx << std::endl;
            }
            if(this->tlyDef)
            {
                cout << "TLY: " << this->tly << std::endl;
            }
            if(this->resXDef)
            {
                cout << "Res X: " << this->resX << std::endl;
            }
            if(this->resYDef)
            {
                cout << "Res Y: " << this->resY << std::endl;
            }
            if(this->rotXDef)
            {
                cout << "Rot X: " << this->rotX << std::endl;
            }
            if(this->rotYDef)
            {
                cout << "Rot Y: " << this->rotY << std::endl;
            }

            try
            {
                GDALAllRegister();
                GDALDataset *inDataset = NULL;
                inDataset = (GDALDataset *) GDALOpen(this->inputImage.c_str(), GA_Update);
                if(inDataset == NULL)
                {
                    string message = string("Could not open image ") + this->inputImage;
                    throw RSGISImageException(message.c_str());
                }

                double *trans = new double[6];
                inDataset->GetGeoTransform(trans);

                if(this->tlxDef)
                {
                    trans[0] = this->tlx;
                }
                if(this->tlyDef)
                {
                    trans[3] = this->tly;
                }
                if(this->resXDef)
                {
                    trans[1] = this->resX;
                }
                if(this->resYDef)
                {
                    trans[5] = this->resY;
                }
                if(this->rotXDef)
                {
                    trans[2] = this->rotX;
                }
                if(this->rotYDef)
                {
                    trans[4] = this->rotY;
                }

                cout << "TL: [" << trans[0] << "," << trans[3] << "]" << endl;
                cout << "RES: [" << trans[1] << "," << trans[5] << "]" << endl;
                cout << "ROT: [" << trans[2] << "," << trans[4] << "]" << endl;

                inDataset->SetGeoTransform(trans);

                GDALClose(inDataset);
                delete trans;
                GDALDestroyDriverManager();
            }
            catch (RSGISException &e)
            {
                throw e;
            }
        }
        else if(option == RSGISExeImageUtils::genassesspoints)
        {
            cout << "Generating random points for accuracy assessment.\n";
            cout << "Input File: " << this->inputImage << endl;
            cout << "Classification Column: " << this->classColumnName << endl;
            cout << "Output File: " << this->outputFile << endl;
            if(demProvided)
            {
                cout << "DEM: " << this->inputDEM << endl;
            }
            else
            {
                cout << "A DEM was not provided therefore Elevations values will be 0.\n";
            }
            if(accuracyPtsType == rsgis_randompts)
            {
                cout << "Generating " << this->numPoints << " random points across the image.\n";
            }
            else if(accuracyPtsType ==  rsgis_stratifiedpts)
            {
                cout << "Generating " << this->numPoints << " stratified random points per class.\n";
            }
            cout << "Random generator seed: " << this->seed << endl;

            GDALAllRegister();
            GDALDataset *inDataset = NULL;
            GDALDataset *inDEMDataset = NULL;
            inDataset = (GDALDataset *) GDALOpen(this->inputImage.c_str(), GA_ReadOnly);
            if(inDataset == NULL)
            {
                string message = string("Could not open image ") + this->inputImage;
                throw RSGISImageException(message.c_str());
            }

            if(demProvided)
            {
                inDEMDataset = (GDALDataset *) GDALOpen(this->inputDEM.c_str(), GA_ReadOnly);
                if(inDEMDataset == NULL)
                {
                    string message = string("Could not open image ") + this->inputDEM;
                    throw RSGISImageException(message.c_str());
                }
            }

            RSGISGenAccuracyPoints mapAcc;

            if(accuracyPtsType == rsgis_randompts)
            {
                mapAcc.generateRandomPoints(inDataset, inDEMDataset, this->demProvided, this->outputFile, this->classColumnName, this->numPoints, this->seed);
            }
            else if(accuracyPtsType ==  rsgis_stratifiedpts)
            {
                mapAcc.generateStratifiedRandomPoints(inDataset, inDEMDataset, this->demProvided, this->outputFile, this->classColumnName, this->numPoints, this->seed);
            }


            GDALClose(inDataset);
            GDALClose(inDEMDataset);
            GDALDestroyDriverManager();

        }
        else if(option == RSGISExeImageUtils::uniquepxlclumps)
        {
            cout << "Create an image where each pixel is a unique \'clump\' \n";
            cout << "Image: " << this->inputImage << endl;
            cout << "Output: " << this->outputImage << endl;
            if(noDataValDefined)
            {
                cout << "Data Value: " << this->nodataValue << endl;
            }
            else
            {
                cout << "A no data value has not been defined\n";
            }
            cout << "Image format: " << this->imageFormat << endl;

            GDALAllRegister();

			GDALDataset **datasets = NULL;

			RSGISCalcImage *calcImage = NULL;
			RSGISCalcImageValue *calcImageValue = NULL;

			try
			{
                datasets = new GDALDataset*[1];
				datasets[0] = (GDALDataset *) GDALOpen(this->inputImage.c_str(), GA_ReadOnly);
				if(datasets[0] == NULL)
				{
					string message = string("Could not open image ") + this->inputImage;
					throw RSGISImageException(message.c_str());
				}

				calcImageValue = new RSGISUniquePixelClumps(this->noDataValDefined, this->nodataValue);
				calcImage = new RSGISCalcImage(calcImageValue, "", true);

				calcImage->calcImage(datasets, 1, this->outputImage, false, NULL, this->imageFormat, GDT_UInt32);

				delete calcImage;
				delete calcImageValue;

				GDALClose(datasets[0]);
				delete[] datasets;
			}
			catch(RSGISException& e)
			{
				throw e;
			}
			GDALDestroyDriverManager();

        }
        else if(option == RSGISExeImageUtils::subset2img)
		{
			cout << "Subset image to another image\n";
			GDALAllRegister();
			OGRRegisterAll();

			GDALDataset **dataset = NULL;
            GDALDataset *roiDataset = NULL;

			RSGISCopyImage *copyImage = NULL;
			RSGISCalcImage *calcImage = NULL;

			int numImageBands = 0;

			try
			{
				// Open Image
				dataset = new GDALDataset*[1];
				cout << this->inputImage << endl;
				dataset[0] = (GDALDataset *) GDALOpenShared(this->inputImage.c_str(), GA_ReadOnly);
				if(dataset[0] == NULL)
				{
					string message = string("Could not open image ") + this->inputImage;
					throw RSGISImageException(message.c_str());
				}
				numImageBands = dataset[0]->GetRasterCount();
				cout << "Raster Band Count = " << numImageBands << endl;

                roiDataset = (GDALDataset *) GDALOpenShared(this->inputROIImage.c_str(), GA_ReadOnly);
				if(roiDataset == NULL)
				{
					string message = string("Could not open image ") + this->inputROIImage;
					throw RSGISImageException(message.c_str());
				}

                RSGISImageUtils imgUtils;

                OGREnvelope *ogrExtent = imgUtils.getSpatialExtent(roiDataset);
                geos::geom::Envelope extent = geos::geom::Envelope(ogrExtent->MinX, ogrExtent->MaxX, ogrExtent->MinY, ogrExtent->MaxY);

                cout.precision(12);
                cout << "BBOX [" << ogrExtent->MinX << "," << ogrExtent->MaxX << "][" << ogrExtent->MinY << "," << ogrExtent->MaxY << "]\n";

				copyImage = new RSGISCopyImage(numImageBands);
				calcImage = new RSGISCalcImage(copyImage, "", true);
                calcImage->calcImageInEnv(dataset, 1, outputImage, &extent, false, NULL, imageFormat, outDataType);

				GDALClose(dataset[0]);
				delete[] dataset;
                GDALClose(roiDataset);

				GDALDestroyDriverManager();
				delete calcImage;
				delete copyImage;
			}
			catch(RSGISException e)
			{
				cout << "RSGISException caught: " << e.what() << endl;
			}
		}
        else if(option == RSGISExeImageUtils::defineimgtiles)
        {
            cout << "Create an image where each pixel is a unique \'clump\' \n";
            cout << "Image: " << this->inputImage << endl;
            cout << "Output: " << this->outputImage << endl;
            cout << "Tile Size: " << this->tileSizePxl << endl;
            cout << "Valid Pixel Ratio: " << this->validPixelRatio << endl;
            if(noDataValDefined)
            {
                cout << "Data Value: " << this->nodataValue << endl;
            }
            else
            {
                cout << "A no data value has not been defined\n";
            }
            cout << "Image format: " << this->imageFormat << endl;

            GDALAllRegister();

			try
			{
				GDALDataset *inDataset = (GDALDataset *) GDALOpen(this->inputImage.c_str(), GA_ReadOnly);
				if(inDataset == NULL)
				{
					string message = string("Could not open image ") + this->inputImage;
					throw RSGISImageException(message.c_str());
				}

                rsgis::rastergis::RSGISDefineImageTiles defImgTiles;
                defImgTiles.defineTiles(inDataset, this->outputImage, this->imageFormat, this->tileSizePxl, this->validPixelRatio, this->nodataValue, noDataValDefined);

				GDALClose(inDataset);
			}
			catch(RSGISException& e)
			{
				throw e;
			}
			GDALDestroyDriverManager();

        }
        else if(option == RSGISExeImageUtils::gentilemasks)
        {
            cout << "create individual mask images for each tile with an optional overlap.\n";
            cout << "Image: " << this->inputImage << endl;
            cout << "Output Base: " << this->outputImageBase << endl;
            if(this->createAnOverlap)
            {
                cout << "Overlap: " << this->overlap << endl;
            }
            else
            {
                cout << "No overlap is being used\n";
            }
            cout << "Image format: " << this->imageFormat << endl;
            cout << "Image Extension: " << this->outFileExtension << endl;

            GDALAllRegister();

			try
			{
				GDALDataset *inDataset = (GDALDataset *) GDALOpen(this->inputImage.c_str(), GA_ReadOnly);
				if(inDataset == NULL)
				{
					string message = string("Could not open image ") + this->inputImage;
					throw RSGISImageException(message.c_str());
				}

                rsgis::rastergis::RSGISCreateImageTileMasks tileMasks;
                tileMasks.createTileMasks(inDataset, this->outputImageBase, this->imageFormat, this->outFileExtension, this->createAnOverlap, this->overlap, this->growOverlap);

				GDALClose(inDataset);
			}
			catch(RSGISException& e)
			{
				throw e;
			}
			GDALDestroyDriverManager();

        }
        else if(option == RSGISExeImageUtils::cutouttile)
        {
            cout << "A command to extract and a region for the tile and apply a mask.\n";
            cout << "Image: " << this->inputImage << endl;
            cout << "Output: " << this->outputImage << endl;
            cout << "Tile: " << this->tileImage << endl;
            cout << "Image format: " << this->imageFormat << endl;
            cout << "No Data: " << this->nodataValue << endl;

            GDALAllRegister();

			try
			{
                GDALDataset **dataset = new GDALDataset*[2];

                dataset[0] = (GDALDataset *) GDALOpen(this->tileImage.c_str(), GA_ReadOnly);
				if(dataset[0] == NULL)
				{
					string message = string("Could not open image ") + this->tileImage;
					throw RSGISImageException(message.c_str());
				}

                dataset[1] = (GDALDataset *) GDALOpen(this->inputImage.c_str(), GA_ReadOnly);
				if(dataset[1] == NULL)
				{
					string message = string("Could not open image ") + this->inputImage;
					throw RSGISImageException(message.c_str());
				}

                rsgis::rastergis::RSGISCutOutTile *cutTiles = new rsgis::rastergis::RSGISCutOutTile(nodataValue, dataset[1]->GetRasterCount());
                rsgis::img::RSGISCalcImage calcTile = rsgis::img::RSGISCalcImage(cutTiles);

                calcTile.calcImage(dataset, 2, this->outputImage, false, NULL, this->imageFormat, this->outDataType);

                delete cutTiles;

				GDALClose(dataset[0]);
                GDALClose(dataset[1]);
                delete[] dataset;
			}
			catch(RSGISException& e)
			{
				throw e;
			}
			GDALDestroyDriverManager();

        }
        else if(option == RSGISExeImageUtils::stretchwithstats)
		{
			cout << "Apply an enhancement stretch to the an input image using defined stats\n";
			cout << "Input Image: " << this->inputImage << endl;
			cout << "Output Image: " << this->outputImage << endl;
            cout << "Input Stats File: " << this->inputFile << endl;
			if(stretchType == rsgis::cmds::linearMinMax)
			{
				cout << "Linear Min-Max stretch\n";
			}
			else if(stretchType == rsgis::cmds::histogram)
			{
				cout << "Histogram stretch\n";
			}
			else if(stretchType == rsgis::cmds::exponential)
			{
				cout << "Exponential stretch\n";
			}
			else if(stretchType == rsgis::cmds::logarithmic)
			{
				cout << "Logarithmic stretch\n";
			}
			else if(stretchType == rsgis::cmds::powerLaw)
			{
				cout << power << " Power Law stretch\n";
			}
			else
			{
				throw RSGISException("Stretch is not recognised.");
			}


			try
			{
				GDALAllRegister();
				RSGISStretchImageWithStats *stretchImg = NULL;
				GDALDataset *inDataset = NULL;

				inDataset = (GDALDataset *) GDALOpenShared(this->inputImage.c_str(), GA_ReadOnly);
				if(inDataset == NULL)
				{
					string message = string("Could not open image ") + this->inputImage;
					throw RSGISImageException(message.c_str());
				}

				stretchImg = new RSGISStretchImageWithStats(inDataset, this->outputImage, this->inputFile, this->imageFormat, this->outDataType);
				if(stretchType == rsgis::cmds::linearMinMax)
				{
					stretchImg->executeLinearMinMaxStretch();
				}
				else if(stretchType == rsgis::cmds::histogram)
				{
					stretchImg->executeHistogramStretch();
				}
				else if(stretchType == rsgis::cmds::exponential)
				{
					stretchImg->executeExponentialStretch();
				}
				else if(stretchType == rsgis::cmds::logarithmic)
				{
					stretchImg->executeLogrithmicStretch();
				}
				else if(stretchType == rsgis::cmds::powerLaw)
				{
					stretchImg->executePowerLawStretch(power);
				}
				else
				{
					throw RSGISException("Stretch is not recognised.");
				}

				GDALClose(inDataset);
				GDALDestroyDriverManager();
				delete stretchImg;
			}
			catch(RSGISException& e)
			{
				throw e;
			}

		}
        else if(option == RSGISExeImageUtils::subsampleimage)
		{
			cout << "A command to extract a subsample of image data to a hdf5 file.\n";
			cout << "Input Image: " << this->inputImage << endl;
			cout << "Output File: " << this->outputFile << endl;
            cout << "Sub-Sample: " << this->imageSample << endl;
            if(this->useIgnoreVal)
            {
                cout << "No data value: " << this->nodataValue << endl;
            }

			try
			{
				GDALAllRegister();

				GDALDataset *inDataset = NULL;

				inDataset = (GDALDataset *) GDALOpen(this->inputImage.c_str(), GA_ReadOnly);
				if(inDataset == NULL)
				{
					string message = string("Could not open image ") + this->inputImage;
					throw RSGISImageException(message.c_str());
				}

                rsgis::img::RSGISSampleImage sampleData;
                sampleData.subSampleImage(inDataset, this->outputFile, this->imageSample, this->nodataValue, this->useIgnoreVal);

				GDALClose(inDataset);
				GDALDestroyDriverManager();
			}
			catch(RSGISException& e)
			{
				throw e;
			}

		}
		else
		{
			cout << "Options not recognised\n";
		}
	}
}


void RSGISExeImageUtils::printParameters()
{
	if(parsed)
	{
		if(option == RSGISExeImageUtils::colour)
		{
			cout << "Colour Image\n";
			cout << "Input Image: " << this->inputImage << endl;
			cout << "Output Image: " << this->outputImage << endl;
			for(int i = 0; i < numClasses; i++)
			{
				cout << i <<  ") Class " << classColour[i]->className << " with ID ";
				cout << classColour[i]->classID << " uses image band " << classColour[i]->imgBand << "\n";
				cout << "Lower = " << classColour[i]->lower << endl;
				cout << "Upper = " << classColour[i]->upper << endl;
				cout << "Red = " << classColour[i]->red << endl;
				cout << "Green = " << classColour[i]->green << endl;
				cout << "Blue = " << classColour[i]->blue << endl;
			}
		}
        else if(option == RSGISExeImageUtils::colourimagebands)
		{
			cout << "Colour Image\n";
			cout << "Input Image: " << this->inputImage << endl;
			cout << "Output Image: " << this->outputImage << endl;
			for(int i = 0; i < numClasses; i++)
			{
				cout << i <<  ") Class " << classColour[i]->className << " with ID ";
                cout << classColour[i]->classID << endl;
                cout << "Lower = " << classColour[i]->lower << endl;
                cout << "Upper = " << classColour[i]->upper << endl;
                cout << "Red = " << classColour[i]->red << endl;
                cout << "Green = " << classColour[i]->green << endl;
                cout << "Blue = " << classColour[i]->blue << endl;
			}
		}
		else if(option == RSGISExeImageUtils::mosaic)
		{
			for(int i = 0; i < this->numImages; i++)
			{
				cout << "Input Image: " << this->inputImages[i] << endl;
			}
			cout << "Output Image: " << this->outputImage << endl;
			cout << "No Data Value: " << this->nodataValue << endl;

			if(projFromImage)
			{
				cout << "Projection is being taken from the first image in the list.\n";
			}
			else
			{
				cout << "Projection: " << proj << endl;
			}
		}
		else if(option == RSGISExeImageUtils::include)
		{
			cout << "Base Image: " << this->inputImage << endl;
			for(int i = 0; i < this->numImages; i++)
			{
				cout << "Input Image: " << this->inputImages[i] << endl;
			}
		}
		else if(option == RSGISExeImageUtils::cut2poly)
		{
			cout << "Input Image: " << this->inputImage << endl;
			cout << "Input Vector: " << this->inputVector << endl;
			cout << "Filename attribute: " << this->filenameAttribute << endl;
			cout << "Output Image: " << this->outputImage << endl;
			cout << "No Data Value: " << this->nodataValue << endl;
		}
		else if(option == RSGISExeImageUtils::mask)
		{
			cout << "Input Image: " << this->inputImage << endl;
			cout << "Image Mask: " << this->imageMask << endl;
			cout << "Output Image: " << this->outputImage << endl;
			cout << "Mask Value: " << this->maskValue << endl;
		}
		else if(option == RSGISExeImageUtils::resample)
		{
			cout << "Input Image: " << this->inputImage << endl;
			cout << "Output Image: " << this->outputImage << endl;
			cout << "Scale Image: " << this->resampleScale << endl;
			if(this->interpolator == RSGISExeImageUtils::cubic)
			{
				cout << "Using a cubic interpolator\n";
			}
			else if(this->interpolator == RSGISExeImageUtils::billinearArea)
			{
				cout << "Using a bilinear (area) interpolator\n";
			}
			else if(this->interpolator == RSGISExeImageUtils::billinearPt)
			{
				cout << "Using a bilinear (point) interpolator\n";
			}
			else if(this->interpolator == RSGISExeImageUtils::nn)
			{
				cout << "Using a nearest neighbour interpolator\n";
			}
			else if(this->interpolator == RSGISExeImageUtils::trangular)
			{
				cout << "Using a triangular interpolator\n";
			}
		}
		else if(option == RSGISExeImageUtils::rasterisedefiniens)
		{
			cout << "Rasterise Definiens\n";
			cout << "Input DIR: " << this->inputDIR << endl;
			cout << "Output DIR: " << this->outputDIR << endl;
			if(projFromImage)
			{
				cout << "Projection is being taken from the first image in the list.\n";
			}
			else
			{
				cout << "Projection: " << proj << endl;
			}
		}
		else if(option == RSGISExeImageUtils::printProj4)
		{
			cout << "Print Spatial Reference Proj4\n";
			cout << "Input Image: " << this->inputImage << endl;
		}
		else if(option == RSGISExeImageUtils::printWKT)
		{
			cout << "Print Spatial Reference WKT\n";
			cout << "Input Image: " << this->inputImage << endl;
		}
		else if(option == RSGISExeImageUtils::extract2dscatterptxt)
		{
			cout << "Extract image data to create 2D scatter plot (exported as ptxt)\n";

			cout << "Input Images:\n";
			for(int i = 0; i < this->numImages; ++i)
			{
				cout << i << ") " << this->inputImages[i] << endl;
			}
			cout << "Image Band 1: " << this->imgBand1 << endl;
			cout << "Image Band 2: " << this->imgBand2 << endl;
			cout << "Output File: " << this->outputFile << endl;
		}
		else if(option == RSGISExeImageUtils::sgsmoothing)
		{
			cout << "Apply Savitzky-Golay Smoothing Filters to data\n";

			cout << "Input Image = " << this->inputImage << endl;
			cout << "Output Image = " << this->outputImage << endl;
			cout << "Image Band Values = " << this->bandFloatValuesVector << endl;
			cout << "Order = " << this->order << endl;
			cout << "Window = " << this->window << endl;
		}
		else if(option == RSGISExeImageUtils::cumulativearea)
		{
			cout << "Calculate the cumulative area of the image profile/spectra\n";
			cout << "Input Image = " << this->inputImage << endl;
			cout << "Output Image = " << this->outputImage << endl;
			cout << "Image Band Widths = " << this->bandFloatValuesVector << endl;
		}
		else if(option == RSGISExeImageUtils::createimage)
		{
			cout << "Create a new blank image\n";
			cout << "Output Image: " << this->outputImage << endl;
			cout << "Num. Image bands: " << this->numBands << endl;
			cout << "Size: [" << this->width << "," << this->height << "]\n";
			cout << "TL Geo: [" << this->eastings << "," << this->northings << "]\n";
			cout << "Resolution: " << this->resolution << endl;
			cout << "Default Value: " << this->outValue << endl;
			cout << "Projection: " << this->proj << endl;
		}
		else if(option == RSGISExeImageUtils::stretch)
		{
			cout << "Apply an enhancement stretch to the an input image - usually for visualisation\n";
			cout << "Input Image: " << this->inputImage << endl;
			cout << "Output Image: " << this->outputImage << endl;
			if(stretchType == rsgis::cmds::linearMinMax)
			{
				cout << "Linear Min-Max stretch\n";
			}
			else if(stretchType == rsgis::cmds::linearPercent)
			{
				cout << "Linear " << percent << " % stretch\n";
			}
			else if(stretchType == rsgis::cmds::linearStdDev)
			{
				cout << "Linear " << stddev << " Standard Deviation stretch\n";
			}
			else if(stretchType == rsgis::cmds::histogram)
			{
				cout << "Histogram stretch\n";
			}
			else if(stretchType == rsgis::cmds::exponential)
			{
				cout << "Exponential stretch\n";
			}
			else if(stretchType == rsgis::cmds::logarithmic)
			{
				cout << "Logarithmic stretch\n";
			}
			else if(stretchType == rsgis::cmds::powerLaw)
			{
				cout << "Power Law stretch\n";
			}
			else
			{
				throw RSGISException("Stretch is not recognised.");
			}

            if(this->ignoreZeros)
            {
                cout << "Ignoring Zeros\n";
            }
		}
		else if(option == RSGISExeImageUtils::huecolour)
		{
			cout << "Generate a colour image (through Hue) representing an image band - usually for visualisation\n";
			cout << "Input Image: " << this->inputImage << endl;
			cout << "Output Image: " << this->outputImage << endl;
			cout << "Band: " << this->imgBand1 << endl;
			cout << "Range: [" << this->lowerRangeValue << "," << this->upperRangeValue << "]\n";
			cout << "Background value: " << this->nodataValue << endl;
		}
		else if(option == RSGISExeImageUtils::definespatialref)
		{
			cout << "Make a copy of the input image and define the projection and spatial locations\n";
			cout << "Input Image: " << this->inputImage << endl;
			cout << "Output Image: " << this->outputImage << endl;
			cout << "Projection: " << this->proj << endl;
			cout << "TL [" << this->eastings << "," << this->northings << "]\n";
			cout << "Resolution [" << this->xRes << "," << this->yRes << "]\n";
		}
        else if(option == RSGISExeImageUtils::createslices)
		{
            cout << "Create Image slices from a multiband input image\n";
            cout << "Input Image: " << this->inputImage << endl;
            cout << "Output Image Base: " << this->outputImage << endl;
        }
        else if(option == RSGISExeImageUtils::clump)
        {
            cout << "Clump the input image for a given values.\n";
            cout << "Input Image: " << this->inputImage << endl;
            cout << "Output Image: " << this->outputImage << endl;
        }
        else if(option == RSGISExeImageUtils::relabel)
        {
            cout << "A command to relabel image pixel using a look up table from a gmtxt matrix file.\n";
            cout << "Input Image: " << this->inputImage << endl;
            cout << "Output Image: " << this->outputImage << endl;
            cout << "Look Up Table: " << this->lutMatrixFile << endl;
        }
        else if(option == RSGISExeImageUtils::assignproj)
        {
            cout << "Assign and update and image to a specific projection\n";
            cout << "Image: " << this->inputImage << endl;
            cout << "Projection File: " << this->projFile << endl;
        }
        else if(option == RSGISExeImageUtils::popimgstats)
        {
            cout << "Populate an image with image statistics and image pyramids\n";
            cout << "Image: " << this->inputImage << endl;
            if(this->useIgnoreVal)
            {
                cout << "Ignore Val: " << this->nodataValue << endl;
            }
            if(this->calcImgPyramids)
            {
                cout << "Calculating image pyramids\n";
            }
        }
        else if(option == RSGISExeImageUtils::createcopy)
        {
            cout << "Create a new image from an existing image\n";
            cout << "Image: " << this->inputImage << endl;
            cout << "Output: " << this->outputImage << endl;
            cout << "Data Value: " << this->dataValue << endl;
            cout << "Num Image Bands: " << this->numBands << endl;
            cout << "Image format: " << this->imageFormat << endl;
        }
        else if(option == RSGISExeImageUtils::bandcolourusage)
        {
            cout << "Defining the colour usage parameter on the image bands\n";
            cout << "Image: " << this->inputImage << std::endl;
            for(std::vector<std::pair<unsigned int, GDALColorInterp> >::iterator iterUsages = bandClrUses.begin(); iterUsages != bandClrUses.end(); ++iterUsages)
            {
                cout << "Band " << (*iterUsages).first;
                if((*iterUsages).second == GCI_GrayIndex)
                {
                    cout << " Greyscale usage\n";
                }
                else if((*iterUsages).second == GCI_PaletteIndex)
                {
                    cout << " Paletted usage\n";
                }
                else if((*iterUsages).second == GCI_RedBand)
                {
                    cout << " Red usage\n";
                }
                else if((*iterUsages).second == GCI_GreenBand)
                {
                    cout << " Green usage\n";
                }
                else if((*iterUsages).second == GCI_BlueBand)
                {
                    cout << " Blue usage\n";
                }
                else if((*iterUsages).second == GCI_AlphaBand)
                {
                    cout << " Alpha usage\n";
                }
            }
        }
        else if(option == RSGISExeImageUtils::assignspatialinfo)
        {
            cout << "Assign and update image spatial header info\n";
            cout << "Image: " << this->inputImage << endl;
            if(this->tlxDef)
            {
                cout << "TLX: " << this->tlx << std::endl;
            }
            if(this->tlyDef)
            {
                cout << "TLY: " << this->tly << std::endl;
            }
            if(this->resXDef)
            {
                cout << "Res X: " << this->resX << std::endl;
            }
            if(this->resYDef)
            {
                cout << "Res Y: " << this->resY << std::endl;
            }
            if(this->rotXDef)
            {
                cout << "Rot X: " << this->rotX << std::endl;
            }
            if(this->rotYDef)
            {
                cout << "Rot Y: " << this->rotY << std::endl;
            }
        }
        else if(option == RSGISExeImageUtils::genassesspoints)
        {
            cout << "Generating random points for accuracy assessment.\n";
            cout << "Input File: " << this->inputImage << endl;
            cout << "Classification Column: " << this->classColumnName << endl;
            cout << "Output File: " << this->outputFile << endl;
            if(demProvided)
            {
                cout << "DEM: " << this->inputDEM << endl;
            }
            else
            {
                cout << "A DEM was not provided therefore Elevations values will be 0.\n";
            }
            if(accuracyPtsType == rsgis_randompts)
            {
                cout << "Generating " << this->numPoints << " random points across the image.\n";
            }
            else if(accuracyPtsType ==  rsgis_stratifiedpts)
            {
                cout << "Generating " << this->numPoints << " stratified random points per class.\n";
            }
            cout << "Random generator seed: " << this->seed << endl;
        }
        else if(option == RSGISExeImageUtils::defineimgtiles)
        {
            cout << "Create an image where each pixel is a unique \'clump\' \n";
            cout << "Image: " << this->inputImage << endl;
            cout << "Output: " << this->outputImage << endl;
            cout << "Tile Size: " << this->tileSizePxl << endl;
            cout << "Valid Pixel Ratio: " << this->validPixelRatio << endl;
            if(noDataValDefined)
            {
                cout << "Data Value: " << this->nodataValue << endl;
            }
            else
            {
                cout << "A no data value has not been defined\n";
            }
            cout << "Image format: " << this->imageFormat << endl;
        }
        else if(option == RSGISExeImageUtils::gentilemasks)
        {
            cout << "create individual mask images for each tile with an optional overlap.\n";
            cout << "Image: " << this->inputImage << endl;
            cout << "Output Base: " << this->outputImageBase << endl;
            if(this->createAnOverlap)
            {
                cout << "Overlap: " << this->overlap << endl;
            }
            else
            {
                cout << "No overlap is being used\n";
            }
            cout << "Image format: " << this->imageFormat << endl;
            cout << "Image Extension: " << this->outFileExtension << endl;
        }
        else if(option == RSGISExeImageUtils::cutouttile)
        {
            cout << "A command to extract and a region for the tile and apply a mask.\n";
            cout << "Image: " << this->inputImage << endl;
            cout << "Output: " << this->outputImage << endl;
            cout << "Tile: " << this->tileImage << endl;
            cout << "Image format: " << this->imageFormat << endl;
            cout << "No Data: " << this->nodataValue << endl;
        }
        else if(option == RSGISExeImageUtils::stretchwithstats)
		{
			cout << "Apply an enhancement stretch to the an input image using defined stats\n";
			cout << "Input Image: " << this->inputImage << endl;
			cout << "Output Image: " << this->outputImage << endl;
            cout << "Input Stats File: " << this->inputFile << endl;
			if(stretchType == rsgis::cmds::linearMinMax)
			{
				cout << "Linear Min-Max stretch\n";
			}
			else if(stretchType == rsgis::cmds::histogram)
			{
				cout << "Histogram stretch\n";
			}
			else if(stretchType == rsgis::cmds::exponential)
			{
				cout << "Exponential stretch\n";
			}
			else if(stretchType == rsgis::cmds::logarithmic)
			{
				cout << "Logarithmic stretch\n";
			}
			else if(stretchType == rsgis::cmds::powerLaw)
			{
				cout << power << " Power Law stretch\n";
			}
			else
			{
				throw RSGISException("Stretch is not recognised.");
			}
        }
        else if(option == RSGISExeImageUtils::subsampleimage)
		{
			cout << "A command to extract a subsample of image data to a hdf5 file.\n";
			cout << "Input Image: " << this->inputImage << endl;
			cout << "Output File: " << this->outputFile << endl;
            cout << "Sub-Sample: " << this->imageSample << endl;
            if(this->useIgnoreVal)
            {
                cout << "No data value: " << this->nodataValue << endl;
            }
        }
		else
		{
			cout << "Options not recognised\n";
		}
	}
	else
	{
		cout << "The parameters have yet to be parsed\n";
	}
}

void RSGISExeImageUtils::help()
{
    cout << "<rsgis:commands xmlns:rsgis=\"http://www.rsgislib.org/xml/\">" << endl;
    cout << "<!-- A command that will generate an RGB colour image based on thresholds applied to the input image - useful for generating quicklooks and visualisation of classification -->" << endl;
    cout << "<rsgis:command algor=\"imageutils\" option=\"colourimage\" image=\"image.env\" output=\"image_out.env\">" << endl;
    cout << "    <rsgis:colour name=\"class_name_1\" id=\"int\" band=\"int\" lower=\"double\" upper=\"double\" red=\"int\" green=\"int\" blue=\"int\" />" << endl;
    cout << "    <rsgis:colour name=\"class_name_2\" id=\"int\" band=\"int\" lower=\"double\" upper=\"double\" red=\"int\" green=\"int\" blue=\"int\" />" << endl;
    cout << "    <rsgis:colour name=\"class_name_3\" id=\"int\" band=\"int\" lower=\"double\" upper=\"double\" red=\"int\" green=\"int\" blue=\"int\" />" << endl;
    cout << "</rsgis:command>" << endl;
    cout << "<!-- A command that will generate an RGB colour image based on thresholds applied to each input image band, generating a new image for each input band - useful for generating quicklooks and visualisation of classification.-->" << endl;
    cout << "<rsgis:command algor=\"imageutils\" option=\"colourimagebands\" image=\"image.env\" output=\"image_out_base\">" << endl;
    cout << "    <rsgis:colour name=\"class_name_1\" id=\"int\" lower=\"double\" upper=\"double\" red=\"int\" green=\"int\" blue=\"int\" />" << endl;
    cout << "    <rsgis:colour name=\"class_name_2\" id=\"int\" lower=\"double\" upper=\"double\" red=\"int\" green=\"int\" blue=\"int\" />" << endl;
    cout << "    <rsgis:colour name=\"class_name_3\" id=\"int\" lower=\"double\" upper=\"double\" red=\"int\" green=\"int\" blue=\"int\" />" << endl;
    cout << "</rsgis:command>" << endl;
    cout << "<!-- A command to mosaic a set of input images to generate a single output image -->" << endl;
    cout << "<rsgis:command algor=\"imageutils\" option=\"mosaic\" output=\"image_out.env\" nodata=\"float=0\" skipValue=\"float (optional)\" skipLowerThresh=\"float (optional)\" skipUpperThresh=\"float (optional)\"  proj=\"OSGB | NZ2000 | NZ1949 | IMAGE\" setSkipBand=\"1\" >" << endl;
    cout << "    <rsgis:image file=\"image1\" />" << endl;
    cout << "    <rsgis:image file=\"image2\" />" << endl;
    cout << "    <rsgis:image file=\"image3\" />" << endl;
    cout << "    <rsgis:image file=\"image4\" />" << endl;
    cout << "</rsgis:command>" << endl;
    cout << "<!-- A command to mosaic a set of input images from a directory to generate a single output image -->" << endl;
    cout << "<rsgis:command algor=\"imageutils\" option=\"mosaic\" dir=\"directory\" ext=\"file_extension\" output=\"image_out.env\" nodata=\"float=0\" skipValue=\"float (optional)\" skipLowerThresh=\"float (optional)\" skipUpperThresh=\"float (optional)\"  proj=\"OSGB | NZ2000 | NZ1949 | IMAGE\" />" << endl;
    cout << "<!-- A command to include a set of input images into an existing image -->" << endl;
    cout << "<rsgis:command algor=\"imageutils\" option=\"include\" image=\"base_image.env\" >" << endl;
    cout << "    <rsgis:image file=\"image1\" />" << endl;
    cout << "    <rsgis:image file=\"image2\" />" << endl;
    cout << "    <rsgis:image file=\"image3\" />" << endl;
    cout << "    <rsgis:image file=\"image4\" />" << endl;
    cout << "</rsgis:command>" << endl;
    cout << "<!-- A command to include a set of input images from a directory into an existing image -->" << endl;
    cout << "<rsgis:command algor=\"imageutils\" option=\"include\" image=\"base_image.env\" dir=\"directory\" ext=\"file_extension\" />" << endl;
    cout << "<!-- A command to cut an image to an input shapefile where each polygon geometry will created a new output image representing the region within the polygon -->" << endl;
    cout << "<rsgis:command algor=\"imageutils\" option=\"cut2poly\" image=\"image.env\" output=\"image_out_base\" vector=\"vector.shp\" outfilename=\"attribute\" nodata=\"float\" />" << endl;
    cout << "<!-- A command to mask the input image with a second 'mask' image -->" << endl;
    cout << "<rsgis:command algor=\"imageutils\" option=\"mask\" image=\"image.env\" mask=\"mask.env\" output=\"image_out.env\" maskvalue=\"float\" />" << endl;
    cout << "<!-- A command resample an input image to another resolution -->" << endl;
    cout << "<rsgis:command algor=\"imageutils\" option=\"resample\" image=\"image.env\" output=\"image_out.env\" scale=\"float\" interpolation=\"Cubic | BilinearArea | BilinearPoint | NN | Triangular\" />" << endl;
    cout << "<!-- TODO A command to create a multiband raster image, based on thematic rasters exported from Definiens. The values for each band are held in a csv file (exported with raster image from Definiens -->" << endl;
    cout << "<rsgis:command algor=\"imageutils\" option=\"rasterisedefiniens\" [inDIR=\"/input/directory/\" outDIR=\"/output/directory\"] [image=\"image.env\" csv=\"input.csv\" output=\"image_out.env\"] proj=\"OSGB | NZ2000 | NZ1949 | IMAGE\" />" << endl;
    cout << "<!-- A command which prints (to the console) the proj4 string representing the projection of the inputted image -->" << endl;
    cout << "<rsgis:command algor=\"imageutils\" option=\"printProj4\" image=\"image.env\" />" << endl;
    cout << "<!-- A command which prints (to the console) the WKT string representing the projection of the inputted image -->" << endl;
    cout << "<rsgis:command algor=\"imageutils\" option=\"printWKT\" image=\"image.env\" />" << endl;
    cout << "<!-- A command extracts pixel values from two image bands and output them as 2D scatter ptxt file -->" << endl;
    cout << "<rsgis:command algor=\"imageutils\" option=\"extract2dscatterptxt\" image=\"image.env\" band1=\"int\" band2=\"int\" output=\"string\" />" << endl;
    cout << "<!-- A command extracts pixel values from two image bands (bands are numbered sequencially down the list of input files) and output them as 2D scatter ptxt file -->" << endl;
    cout << "<rsgis:command algor=\"imageutils\" option=\"extract2dscatterptxt\" band1=\"int\" band2=\"int\" output=\"string\" >" << endl;
    cout << "    <rsgis:image file=\"image1\" />" << endl;
    cout << "    <rsgis:image file=\"image2\" />" << endl;
    cout << "    <rsgis:image file=\"image3\" />" << endl;
    cout << "    <rsgis:image file=\"image4\" />" << endl;
    cout << "</rsgis:command>" << endl;
    cout << "<!-- A command to smooth an spectral profiles of the input image pixels -->" << endl;
    cout << "<rsgis:command algor=\"imageutils\" option=\"sgsmoothing\" image=\"image.env\" output=\"image_out.env\" order=\"int\" window=\"int\" imagebands=\"vector.mtxt\"/>" << endl;
    cout << "<!-- A command to generate a cumulativeAreaImage from a spectral curve (or profile) -->" << endl;
    cout << "<rsgis:command algor=\"imageutils\" option=\"cumulativearea\" image=\"image.env\" output=\"image_out.env\" imagebands=\"matrix.mtxt\"/>" << endl;
    cout << "<!-- A command to generate new image with a default value -->" << endl;
    cout << "<rsgis:command algor=\"imageutils\" option=\"createimage\" output=\"image_out.env\" numbands=\"int\" width=\"int\" height=\"int\" resolution=\"float\" eastings=\"double\" northings=\"double\" proj4=\"string\" value=\"float\"/>" << endl;
    cout << "<!-- A command to apply an enhancement stretch an images pixel values to a range of 0 to 255 - normally used for visualisation -->" << endl;
    cout << "<rsgis:command algor=\"imageutils\" option=\"stretch\" image=\"image.env\" output=\"image_out.env\" ignorezeros=\"yes | no\" stretch=\"LinearMinMax | LinearPercent | LinearStdDev | Histogram | Exponential | Logarithmic | PowerLaw\" percent=\"float - only LinearPercent\" stddev=\"float - only LinearStdDev\" power=\"float - only PowerLaw\"/>" << endl;
    cout << "<!-- A command to colour to generate a colour image, using the Hue of a HSV transformation, for a particular input image band -->" << endl;
    cout << "<rsgis:command algor=\"imageutils\" option=\"huecolour\" image=\"image.env\" output=\"image_out.env\" band=\"int\" lowvalue=\"float\" highvalue=\"float\" background=\"float\" />" << endl;
    cout << "<!-- A command to remove / define spatial reference to nothing and size set to pixel size -->" << endl;
    cout << "<rsgis:command algor=\"imageutils\" option=\"removespatialref\" image=\"image.env\" output=\"image_out.env\" />" << endl;
    cout << "<!-- A command to add noise to an image -->" << endl;
    cout << "<rsgis:command algor=\"imageutils\" option=\"addnoise\" type=\"randomNoise | percentGaussianNoise\" scale=\"float\" image=\"image.env\" output=\"image_out.env\"/>" << endl;
    cout << "<!-- A command to subset an image to the same extent as a shapefile -->" << endl;
    cout << "<rsgis:command algor=\"imageutils\" option=\"subset\" image=\"image.env\" output=\"output_img.env\" vector=\"vector.shp\" />" << endl;
    cout << "<!-- A command to subset an image to polygons within shapefile -->" << endl;
    cout << "<rsgis:command algor=\"imageutils\" option=\"subset2polys\" image=\"image.env\" output=\"image_out_base\" vector=\"vector.shp\" outfilename=\"attribute\" />" << endl;
    cout << "<!-- A command to pan sharpen an image, takes stack of multispectral image (resampled to pan resolution) and panchromatic image -->" << endl;
    cout << "<rsgis:command algor=\"imageutils\" option=\"pansharpen\" image=\"ms_pan_img.env\" output=\"ps_image.env\" />" << endl;
    cout << "<!-- A command to generate a set of slices from a multi-band image -->" << endl;
    cout << "<rsgis:command algor=\"imageutils\" option=\"createslices\" image=\"image.env\" output=\"image_out_base\" />" << endl;
    cout << "<!-- A command to clump an image for a given pixel values -->" << endl;
    cout << "<rsgis:command algor=\"imageutils\" option=\"clump\" image=\"image.env\" output=\"image_out.env\" format=\"GDAL Format\" inmemory=\"yes | no\" proj=\"OSGB | NZ2000 | NZ1949 | IMAGE\" />" << endl;
    cout << "<!-- A command to create a composite image from a multi-band input image -->" << endl;
    cout << "<rsgis:command algor=\"imageutils\" option=\"composite\" image=\"image.env\" output=\"image_out.env\" compositeBands=\"int\" stats=\"mean | min | max | range\" />" << endl;
    cout << "<!-- A command to relabel image pixel using a look up table from a gmtxt matrix file (m=2 n=X) -->" << endl;
    cout << "<rsgis:command algor=\"imageutils\" option=\"relabel\" image=\"image.env\" output=\"image_out.env\" lut=\"matrix.gmtxt\" />" << endl;
    cout << "<!-- A command to assign and update and image to a specific projection -->" << endl;
    cout << "<rsgis:command algor=\"imageutils\" option=\"assignproj\" image=\"image.env\" projwkt=\"txt.wkt\" />" << endl;
	cout << "</rsgis:commands>\n";
}

string RSGISExeImageUtils::getDescription()
{
	return "Image utilities.";
}

string RSGISExeImageUtils::getXMLSchema()
{
	return "NOT DONE!";
}

RSGISExeImageUtils::~RSGISExeImageUtils()
{

}

}



<|MERGE_RESOLUTION|>--- conflicted
+++ resolved
@@ -3718,13 +3718,8 @@
 				}
 				else if (this->mosaicSkipThresh)
 				{
-<<<<<<< HEAD
                     std::cout << "Skipping pixel values between " << this->skipLowerThresh << " and " << this->skipUpperThresh << " in band " << this->skipBand + 1 << std::endl;
-					mosaic.mosaicSkipThreash(inputImages, this->numImages, this->outputImage, this->nodataValue, this->skipLowerThresh, this->skipUpperThresh, this->projFromImage, this->proj, this->skipBand, this->overlapBehaviour, this->imageFormat, this->outDataType);
-=======
-                    std::cout << "Skipping pixel values between " << this->skipLowerThresh << " and " << this->skipUpperThresh << " in band " << this->skipBand << std::endl;
 					mosaic.mosaicSkipThresh(inputImages, this->numImages, this->outputImage, this->nodataValue, this->skipLowerThresh, this->skipUpperThresh, this->projFromImage, this->proj, this->skipBand, this->overlapBehaviour, this->imageFormat, this->outDataType);
->>>>>>> 6d7228e0
 				}
 				else
 				{
