--- conflicted
+++ resolved
@@ -45,11 +45,8 @@
     
     /** Function to run the stretch image command */
     void executeStretchImage(std::string inputImage, std::string outputImage, bool saveOutStats, std::string outStatsFile, bool ignoreZeros, bool onePassSD, std::string gdalFormat, RSGISLibDataType outDataType, RSGISStretches stretchType, float stretchParam)throw(RSGISCmdException);
-<<<<<<< HEAD
     /** Function to run the mask image command */
     void executeMaskImage(std::string inputImage, std::string imageMask, std::string outputImage, std::string gdalFormat, RSGISLibDataType outDataType, float outValue, float maskValue)throw(RSGISCmdException);
-    
-=======
     /** A function to split an image into image tiles.
         An overlap between tiles may be specified.
         Optionally the tiles may be offset from the image boundries by half a pixel, useful for creating two overlapping lots of tiles.
@@ -57,7 +54,6 @@
      */
     void executeCreateTiles(std::string inputImage, std::string outputImageBase, float width, float height, float tileOverlap, bool offsetTiling, std::string gdalFormat, RSGISLibDataType outDataType, std::string outFileExtension, std::vector<std::string> *outFileNames = NULL)throw(RSGISCmdException);
 
->>>>>>> b005fa7f
 }}
 
 
